/*
 * Licensed to the Apache Software Foundation (ASF) under one or more
 * contributor license agreements.  See the NOTICE file distributed with
 * this work for additional information regarding copyright ownership.
 * The ASF licenses this file to You under the Apache License, Version 2.0
 * (the "License"); you may not use this file except in compliance with
 * the License.  You may obtain a copy of the License at
 *
 *     http://www.apache.org/licenses/LICENSE-2.0
 *
 * Unless required by applicable law or agreed to in writing, software
 * distributed under the License is distributed on an "AS IS" BASIS,
 * WITHOUT WARRANTIES OR CONDITIONS OF ANY KIND, either express or implied.
 * See the License for the specific language governing permissions and
 * limitations under the License.
 */
package org.apache.sis.feature;

import java.util.Map;
import java.util.Locale;
import java.util.Objects;
import java.io.Serializable;
import org.opengis.util.NameFactory;
import org.opengis.util.GenericName;
import org.opengis.util.InternationalString;
import org.apache.sis.internal.system.DefaultFactories;
import org.apache.sis.util.resources.Errors;
import org.apache.sis.util.Deprecable;
import org.apache.sis.util.iso.Types;

import static org.apache.sis.util.ArgumentChecks.ensureNonNull;

// Branch-dependent imports
<<<<<<< HEAD
import java.util.Objects;
=======
import org.opengis.feature.IdentifiedType;
>>>>>>> 6ce9a5ca


/**
 * Identification and description information inherited by property types and feature types.
 *
 * <div class="warning"><b>Warning:</b>
 * This class is expected to implement a GeoAPI {@code IdentifiedType} interface in a future version.
 * When such interface will be available, most references to {@code AbstractIdentifiedType} in the API
 * will be replaced by references to the {@code IdentifiedType} interface.</div>
 *
 * @author  Martin Desruisseaux (Geomatys)
 * @since   0.5
 * @version 0.8
 * @module
 */
<<<<<<< HEAD
public class AbstractIdentifiedType implements Serializable {
=======
public class AbstractIdentifiedType implements IdentifiedType, Deprecable, Serializable {
>>>>>>> 6ce9a5ca
    /**
     * For cross-version compatibility.
     */
    private static final long serialVersionUID = 277130188958446740L;

    /**
     * Key for the <code>{@value}</code> property to be given to the constructor.
     * This is used for setting the value to be returned by {@link #getName()}.
     *
     * @see #getName()
     */
    public static final String NAME_KEY = "name";

    /**
     * Key for the <code>{@value}</code> property to be given to the constructor.
     * This is used for setting the value to be returned by {@link #getDefinition()}.
     *
     * @see #getDefinition()
     */
    public static final String DEFINITION_KEY = "definition";

    /**
     * Key for the <code>{@value}</code> property to be given to the constructor.
     * This is used for setting the value to be returned by {@link #getDesignation()}.
     *
     * @see #getDesignation()
     */
    public static final String DESIGNATION_KEY = "designation";

    /**
     * Key for the <code>{@value}</code> property to be given to the constructor.
     * This is used for setting the value to be returned by {@link #getDescription()}.
     *
     * @see #getDescription()
     */
    public static final String DESCRIPTION_KEY = "description";

    /**
     * Key for the <code>{@value}</code> property to be given to the constructor.
     * This is used for setting the value to be returned by {@link #isDeprecated()}.
     *
     * <p>If this property is set to {@code true}, then the value associated to {@link #DESCRIPTION_KEY}
     * should give the replacement (e.g. <cite>"superceded by …"</cite>).</p>
     *
     * @see #isDeprecated()
     *
     * @since 0.8
     */
    public static final String DEPRECATED_KEY = "deprecated";

    /**
     * The name of this type.
     *
     * @see #getName()
     * @see #NAME_KEY
     */
    private final GenericName name;

    /**
     * Concise definition of the element.
     *
     * @see #getDefinition()
     * @see #DEFINITION_KEY
     */
    private final InternationalString definition;

    /**
     * Natural language designator for the element.
     * This can be used as an alternative to the {@linkplain #name} in user interfaces.
     *
     * @see #getDesignation()
     * @see #DESIGNATION_KEY
     */
    private final InternationalString designation;

    /**
     * Optional information beyond that required for concise definition of the element.
     * The description may assist in understanding the element scope and application.
     *
     * @see #getDescription()
     * @see #DESCRIPTION_KEY
     */
    private final InternationalString description;

    /**
     * {@code true} if this type is deprecated.
     *
     * @see #isDeprecated()
     * @see #DEPRECATED_KEY
     */
    final boolean deprecated;

    /**
     * Constructs a type from the given properties. Keys are strings from the table below.
     * The map given in argument shall contain an entry at least for the {@value #NAME_KEY}.
     * Other entries listed in the table below are optional.
     *
     * <table class="sis">
     *   <caption>Recognized map entries</caption>
     *   <tr>
     *     <th>Map key</th>
     *     <th>Value type</th>
     *     <th>Returned by</th>
     *   </tr>
     *   <tr>
     *     <td>{@value #NAME_KEY}</td>
     *     <td>{@link GenericName} or {@link String}</td>
     *     <td>{@link #getName()}</td>
     *   </tr>
     *   <tr>
     *     <td>{@value #DEFINITION_KEY}</td>
     *     <td>{@link InternationalString} or {@link String}</td>
     *     <td>{@link #getDefinition()}</td>
     *   </tr>
     *   <tr>
     *     <td>{@value #DESIGNATION_KEY}</td>
     *     <td>{@link InternationalString} or {@link String}</td>
     *     <td>{@link #getDesignation()}</td>
     *   </tr>
     *   <tr>
     *     <td>{@value #DESCRIPTION_KEY}</td>
     *     <td>{@link InternationalString} or {@link String}</td>
     *     <td>{@link #getDescription()}</td>
     *   <tr>
     *     <td>{@value #DEPRECATED_KEY}</td>
     *     <td>{@link Boolean}</td>
     *     <td>{@link #isDeprecated()}</td>
     *   </tr>
     *   <tr>
     *     <td>{@value org.apache.sis.referencing.AbstractIdentifiedObject#LOCALE_KEY}</td>
     *     <td>{@link Locale}</td>
     *     <td>(none)</td>
     *   </tr>
     * </table>
     *
     * <div class="section">Localization</div>
     * All localizable attributes like {@code "definition"} may have a language and country code suffix.
     * For example the {@code "definition_fr"} property stands for remarks in {@linkplain Locale#FRENCH French} and
     * the {@code "definition_fr_CA"} property stands for remarks in {@linkplain Locale#CANADA_FRENCH French Canadian}.
     * They are convenience properties for building the {@code InternationalString} value.
     *
     * <p>The {@code "locale"} property applies only in case of exception for formatting the error message, and
     * is used only on a <cite>best effort</cite> basis. The locale is discarded after successful construction
     * since localizations are applied by the {@link InternationalString#toString(Locale)} method.</p>
     *
     * @param  identification  the name and other information to be given to this identified type.
     * @throws IllegalArgumentException if a property has an invalid value.
     */
    @SuppressWarnings("OverridableMethodCallDuringObjectConstruction")
    protected AbstractIdentifiedType(final Map<String,?> identification) throws IllegalArgumentException {
        ensureNonNull("identification", identification);
        Object value = identification.get(NAME_KEY);
        if (value == null) {
            throw new IllegalArgumentException(Errors.getResources(identification)
                    .getString(Errors.Keys.MissingValueForProperty_1, NAME_KEY));
        } else if (value instanceof String) {
            name = createName(DefaultFactories.forBuildin(NameFactory.class), (String) value);
        } else if (value instanceof GenericName) {
            name = (GenericName) value;
        } else {
            throw illegalPropertyType(identification, NAME_KEY, value);
        }
        definition  = Types.toInternationalString(identification, DEFINITION_KEY);
        designation = Types.toInternationalString(identification, DESIGNATION_KEY);
        description = Types.toInternationalString(identification, DESCRIPTION_KEY);
        value = identification.get(DEPRECATED_KEY);
        if (value == null) {
            deprecated = false;
        } else if (value instanceof Boolean) {
            deprecated = (Boolean) value;
        } else {
            throw illegalPropertyType(identification, DEPRECATED_KEY, value);
        }
    }

    /**
     * Returns the exception to be thrown when a property is of illegal type.
     */
    private static IllegalArgumentException illegalPropertyType(final Map<String,?> identification,
            final String key, final Object value)
    {
        return new IllegalArgumentException(Errors.getResources(identification).getString(
                Errors.Keys.IllegalPropertyValueClass_2, key, value.getClass()));
    }

    /**
     * Creates a name from the given string. This method is invoked at construction time,
     * so it should not use any field in this {@code AbtractIdentifiedObject} instance.
     */
    GenericName createName(final NameFactory factory, final String value) {
        return factory.createLocalName(null, value);
    }

    /**
     * Returns the name of this type.
     * The namespace can be either explicit
     * ({@linkplain org.apache.sis.util.iso.DefaultScopedName scoped name}) or implicit
     * ({@linkplain org.apache.sis.util.iso.DefaultLocalName local name}).
     *
     * <p>For {@linkplain DefaultFeatureType feature types}, the name is mandatory and shall be unique
     * in the unit processing the data (e.g. a {@link org.apache.sis.storage.DataStore} reading a file).</p>
     *
     * <div class="note"><b>Note for subclasses:</b>
     * this method is final because it is invoked (indirectly) by subclass constructors,
     * and invoking a user-overrideable method at construction time is not recommended.
     * Furthermore, this attribute is often used as the primary key for {@code IdentifiedType} instances
     * and need some guarantees about its stability.
     * </div>
     *
     * @return the type name.
     */
    public final GenericName getName() {
        return name;
    }

    /**
     * Returns a concise definition of the element.
     *
     * @return concise definition of the element.
     */
    public InternationalString getDefinition() {
        return definition;
    }

    /**
     * Returns a natural language designator for the element.
     * This can be used as an alternative to the {@linkplain #getName() name} in user interfaces.
     *
     * @return natural language designator for the element, or {@code null} if none.
     */
    public InternationalString getDesignation() {
        return designation;
    }

    /**
     * Returns optional information beyond that required for concise definition of the element.
     * The description may assist in understanding the element scope and application.
     *
     * <p>If this type {@linkplain #isDeprecated() is deprecated}, then the description should give
     * indication about the replacement (e.g. <cite>"superceded by …"</cite>).</p>
     *
     * @return information beyond that required for concise definition of the element, or {@code null} if none.
     */
    public InternationalString getDescription() {
        return description;
    }

    /**
     * Returns comments on or information about this type.
     * The default implementation performs the following choice:
     *
     * <ul>
     *   <li>If this type {@linkplain #isDeprecated() is deprecated}, returns the
     *       {@linkplain #getDescription() description}. The description of deprecated types
     *       should give indication about the replacement (e.g. <cite>"superceded by …"</cite>).</li>
     *   <li>Otherwise returns {@code null} since remarks are not part of the ISO 19109 feature model.</li>
     * </ul>
     *
     * @return the remarks, or {@code null} if none.
     *
     * @since 0.8
     */
    @Override
    public InternationalString getRemarks() {
        return deprecated ? description : null;
    }

    /**
     * Returns {@code true} if this type is deprecated.
     * If this method returns {@code true}, then the {@linkplain #getRemarks() remarks} should give
     * indication about the replacement (e.g. <cite>"superceded by …"</cite>).
     *
     * @return whether this type is deprecated.
     *
     * @since 0.8
     */
    @Override
    public boolean isDeprecated() {
        return deprecated;
    }

    /*
     * ISO 19109 properties omitted for now:
     *
     *   - constrainedBy : CharacterString
     *
     * Rational: a CharacterString is hardly programmatically usable. A Range would be better but too specific.
     * We could follow the GeoAPI path and define a "restrictions : Filter" property. That would be more generic,
     * but we are probably better to wait for Filter to be implemented in SIS.
     *
     * Reference: https://issues.apache.org/jira/browse/SIS-175
     */

    /**
     * Returns a hash code value for this type.
     *
     * @return the hash code for this type.
     */
    @Override
    public int hashCode() {
        return Objects.hash(name, definition, designation, description, deprecated);
    }

    /**
     * Compares this type with the given object for equality.
     *
     * @param  obj  the object to compare with this type.
     * @return {@code true} if the given object is equals to this type.
     */
    @Override
    public boolean equals(final Object obj) {
        if (obj != null && getClass() == obj.getClass()) {
            final AbstractIdentifiedType that = (AbstractIdentifiedType) obj;
            return Objects.equals(name,        that.name) &&
                   Objects.equals(definition,  that.definition) &&
                   Objects.equals(designation, that.designation) &&
                   Objects.equals(description, that.description) &&
                   deprecated == that.deprecated;
        }
        return false;
    }

    /**
     * Returns the string representation of the given name, making sure that the name is non-null
     * and the string non-empty. This method is used for checking argument validity.
     *
     * @param  name       the name for which to get the string representation.
     * @param  container  the feature or attribute which contains the named characteristics.
     * @param  argument   the name of the argument ({@code "properties"} or {@code "characterizedBy"}).
     * @param  index      index of the characteristics having the given name.
     * @throws IllegalArgumentException if the given name is null or have an empty string representation.
     */
    static String toString(final GenericName name, final AbstractIdentifiedType container,
            final String argument, final int index)
    {
        short key = Errors.Keys.MissingValueForProperty_1;
        if (name != null) {
            final String s = name.toString();
            if (!s.isEmpty()) {
                return s;
            }
            key = Errors.Keys.EmptyProperty_1;
        }
        final StringBuilder b = new StringBuilder(40).append("Type[“").append(container.getName()).append("”].")
                .append(argument).append('[').append(index).append("].name");
        throw new IllegalArgumentException(Errors.format(key, b.toString()));
    }
}<|MERGE_RESOLUTION|>--- conflicted
+++ resolved
@@ -30,13 +30,6 @@
 
 import static org.apache.sis.util.ArgumentChecks.ensureNonNull;
 
-// Branch-dependent imports
-<<<<<<< HEAD
-import java.util.Objects;
-=======
-import org.opengis.feature.IdentifiedType;
->>>>>>> 6ce9a5ca
-
 
 /**
  * Identification and description information inherited by property types and feature types.
@@ -51,11 +44,7 @@
  * @version 0.8
  * @module
  */
-<<<<<<< HEAD
-public class AbstractIdentifiedType implements Serializable {
-=======
-public class AbstractIdentifiedType implements IdentifiedType, Deprecable, Serializable {
->>>>>>> 6ce9a5ca
+public class AbstractIdentifiedType implements Deprecable, Serializable {
     /**
      * For cross-version compatibility.
      */
