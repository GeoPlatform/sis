/*
 * Licensed to the Apache Software Foundation (ASF) under one or more
 * contributor license agreements.  See the NOTICE file distributed with
 * this work for additional information regarding copyright ownership.
 * The ASF licenses this file to You under the Apache License, Version 2.0
 * (the "License"); you may not use this file except in compliance with
 * the License.  You may obtain a copy of the License at
 *
 *     http://www.apache.org/licenses/LICENSE-2.0
 *
 * Unless required by applicable law or agreed to in writing, software
 * distributed under the License is distributed on an "AS IS" BASIS,
 * WITHOUT WARRANTIES OR CONDITIONS OF ANY KIND, either express or implied.
 * See the License for the specific language governing permissions and
 * limitations under the License.
 */
package org.apache.sis.feature;

import java.util.Map;
import java.util.Arrays;
import java.util.Collection;
import java.util.Collections;
import java.io.Serializable;
import java.io.ObjectInputStream;
import java.io.ObjectOutputStream;
import java.io.InvalidObjectException;
import java.io.IOException;
import org.opengis.util.GenericName;
import org.opengis.metadata.quality.DataQuality;
import org.opengis.metadata.maintenance.ScopeCode;
import org.apache.sis.util.Debug;
import org.apache.sis.util.Classes;
import org.apache.sis.util.ArgumentChecks;

import org.apache.sis.internal.jdk7.JDK7;

/**
 * An instance of an {@linkplain DefaultAttributeType attribute type} containing the value of an attribute in a feature.
 * {@code Attribute} holds three main information:
 *
 * <ul>
 *   <li>A {@linkplain #getType() reference to an attribute type}
 *       which define the base Java type and domain of valid values.</li>
 *   <li>One or more {@linkplain #getValues() values}, which may be a singleton ([0 … 1] cardinality)
 *       or multi-valued ([0 … ∞] cardinality).</li>
 *   <li>Optional {@linkplain #characteristics() characteristics} about the attribute
 *       (e.g. a <var>temperature</var> attribute may have a characteristic holding the measurement <var>accuracy</var>).
 *       Characteristics are often, but not necessarily, constant for all attributes of the same type in a dataset.</li>
 * </ul>
 *
 * {@code AbstractAttribute} can be instantiated by calls to {@link DefaultAttributeType#newInstance()}.
 *
 * <div class="section">Limitations</div>
 * <ul>
 *   <li><b>Multi-threading:</b> {@code AbstractAttribute} instances are <strong>not</strong> thread-safe.
 *       Synchronization, if needed, shall be done externally by the caller.</li>
 *   <li><b>Serialization:</b> serialized objects of this class are not guaranteed to be compatible with future
 *       versions. Serialization should be used only for short term storage or RMI between applications running
 *       the same SIS version.</li>
 * </ul>
 *
 * @param <V> The type of attribute values.
 *
 * @author  Johann Sorel (Geomatys)
 * @author  Martin Desruisseaux (Geomatys)
 * @since   0.5
 * @version 0.6
 * @module
 *
 * @see DefaultAttributeType#newInstance()
 */
public abstract class AbstractAttribute<V> extends Field<V> implements Cloneable, Serializable {
    /**
     * For cross-version compatibility.
     */
    private static final long serialVersionUID = 7442739120526654676L;

    /**
     * Information about the attribute (base Java class, domain of values, <i>etc.</i>).
     */
    final DefaultAttributeType<V> type;

    /**
     * Other attributes that describes this attribute, or {@code null} if not yet created.
     *
     * <div class="note"><b>Design note:</b>
     * We could question if it is a good idea to put this field here, given that this field add a slight cost
     * to all attribute implementations while only a small fraction of them will want attribute characteristics.
     * Since attributes may exist in a very large amount, that question may be significant.
     * However {@link AbstractFeature} tries hard to not create {@code Attribute} instances at all (it tries to
     * store only their value instead), so we presume that peoples who ask for {@code Attribute} instances are
     * willing to accept their cost.</div>
     *
     * @see #characteristics()
     */
    private transient Map<String,AbstractAttribute<?>> characteristics;

    /**
     * Creates a new attribute of the given type.
     *
     * @param type  information about the attribute (base Java class, domain of values, <i>etc.</i>).
     *
     * @see #create(DefaultAttributeType)
     */
    protected AbstractAttribute(final DefaultAttributeType<V> type) {
        this.type = type;
    }

    /**
     * Creates a new attribute of the given type initialized to the
     * {@linkplain DefaultAttributeType#getDefaultValue() default value}.
     *
     * @param  <V>   the type of attribute values.
     * @param  type  information about the attribute (base Java class, domain of values, <i>etc.</i>).
     * @return the new attribute.
     *
     * @see DefaultAttributeType#newInstance()
     */
    public static <V> AbstractAttribute<V> create(final DefaultAttributeType<V> type) {
        ArgumentChecks.ensureNonNull("type", type);
        return isSingleton(type.getMaximumOccurs())
               ? new SingletonAttribute<V>(type)
               : new MultiValuedAttribute<V>(type);
    }

    /**
     * Creates a new attribute of the given type initialized to the given value.
     * Note that a {@code null} value may not be the same as the default value.
     *
     * @param  <V>    the type of attribute values.
     * @param  type   information about the attribute (base Java class, domain of values, <i>etc.</i>).
     * @param  value  the initial value (may be {@code null}).
     * @return The new attribute.
     */
    static <V> AbstractAttribute<V> create(final DefaultAttributeType<V> type, final Object value) {
        ArgumentChecks.ensureNonNull("type", type);
        return isSingleton(type.getMaximumOccurs())
               ? new SingletonAttribute<V>(type, value)
               : new MultiValuedAttribute<V>(type, value);
    }

    /**
     * Invoked on serialization for saving the {@link #characteristics} field.
     *
     * @param  out  the output stream where to serialize this attribute.
     * @throws IOException if an I/O error occurred while writing.
     */
    private void writeObject(final ObjectOutputStream out) throws IOException {
        out.defaultWriteObject();
        final AbstractAttribute<?>[] characterizedBy;
        if (characteristics instanceof CharacteristicMap) {
            characterizedBy = characteristics.values().toArray(new AbstractAttribute<?>[characteristics.size()]);
        } else {
            characterizedBy = null;
        }
        out.writeObject(characterizedBy);
    }

    /**
     * Invoked on deserialization for restoring the {@link #characteristics} field.
     *
     * @param  in  the input stream from which to deserialize an attribute.
     * @throws IOException if an I/O error occurred while reading or if the stream contains invalid data.
     * @throws ClassNotFoundException if the class serialized on the stream is not on the classpath.
     */
    private void readObject(final ObjectInputStream in) throws IOException, ClassNotFoundException {
        in.defaultReadObject();
        try {
            final AbstractAttribute<?>[] characterizedBy = (AbstractAttribute<?>[]) in.readObject();
            if (characterizedBy != null) {
                characteristics = newCharacteristicsMap();
                characteristics.values().addAll(Arrays.asList(characterizedBy));
            }
        } catch (RuntimeException e) { // At least ClassCastException, NullPointerException, IllegalArgumentException and IllegalStateException.
            throw (IOException) new InvalidObjectException(e.getMessage()).initCause(e);
        }
    }

    /**
     * Returns the name of this attribute as defined by its {@linkplain #getType() type}.
     * This convenience method delegates to {@link DefaultAttributeType#getName()}.
     *
     * @return the attribute name specified by its type.
     */
    @Override
    public GenericName getName() {
        return type.getName();
    }

    /**
     * Returns information about the attribute (base Java class, domain of values, <i>etc.</i>).
     *
<<<<<<< HEAD
     * <div class="warning"><b>Warning:</b> In a future SIS version, the return type may be changed
     * to {@code org.opengis.feature.AttributeType}. This change is pending GeoAPI revision.</div>
     *
     * @return Information about the attribute.
=======
     * @return information about the attribute.
>>>>>>> 0d1433e9
     */
    public DefaultAttributeType<V> getType() {
        return type;
    }

    /**
     * Returns the attribute value, or {@code null} if none. This convenience method can be invoked in
     * the common case where the {@linkplain DefaultAttributeType#getMaximumOccurs() maximum number}
     * of attribute values is restricted to 1 or 0.
     *
<<<<<<< HEAD
     * @return The attribute value (may be {@code null}).
     * @throws IllegalStateException if this attribute contains more than one value.
=======
     * @return the attribute value (may be {@code null}).
     * @throws MultiValuedPropertyException if this attribute contains more than one value.
>>>>>>> 0d1433e9
     *
     * @see AbstractFeature#getPropertyValue(String)
     */
    @Override
    public abstract V getValue() throws IllegalStateException;

    /**
     * Returns all attribute values, or an empty collection if none.
     * The returned collection is <cite>live</cite>: changes in the returned collection
     * will be reflected immediately in this {@code Attribute} instance, and conversely.
     *
     * <p>The default implementation returns a collection which will delegate its work to
     * {@link #getValue()} and {@link #setValue(Object)}.</p>
     *
     * @return the attribute values in a <cite>live</cite> collection.
     */
    @Override
    public Collection<V> getValues() {
        return super.getValues();
    }

    /**
     * Sets the attribute value. All previous values are replaced by the given singleton.
     *
     * <div class="section">Validation</div>
     * The amount of validation performed by this method is implementation dependent.
     * Usually, only the most basic constraints are verified. This is so for performance reasons
     * and also because some rules may be temporarily broken while constructing a feature.
     * A more exhaustive verification can be performed by invoking the {@link #quality()} method.
     *
     * @param  value  the new value, or {@code null} for removing all values from this attribute.
     * @throws InvalidPropertyValueException if this method verifies argument validity and the given value
     *         does not met the attribute constraints.
     *
     * @see AbstractFeature#setPropertyValue(String, Object)
     */
    @Override
    public abstract void setValue(final V value) throws InvalidPropertyValueException;

    /**
     * Sets the attribute values. All previous values are replaced by the given collection.
     *
     * <p>The default implementation ensures that the given collection contains at most one element,
     * then delegates to {@link #setValue(Object)}.</p>
     *
<<<<<<< HEAD
     * @param  values The new values.
     * @throws IllegalArgumentException if the given collection contains too many elements.
=======
     * @param  values  the new values.
     * @throws InvalidPropertyValueException if the given collection contains too many elements.
>>>>>>> 0d1433e9
     */
    @Override
    public void setValues(final Collection<? extends V> values) throws IllegalArgumentException {
        super.setValues(values);
    }

    /**
     * Other attributes that describes this attribute. For example if this attribute carries a measurement,
     * then a characteristic of this attribute could be the measurement accuracy.
     * See <cite>"Attribute characterization"</cite> in {@link DefaultAttributeType} Javadoc for more information.
     *
     * <p>The map returned by this method contains only the characteristics explicitely defined for this attribute.
     * If the map contains no characteristic for a given name, a {@linkplain DefaultAttributeType#getDefaultValue()
     * default value} may still exist.
     * In such cases, callers may also need to inspect the {@link DefaultAttributeType#characteristics()}
     * as shown in the <cite>Reading a characteristic</cite> section below.</p>
     *
     * <div class="note"><b>Rational:</b>
     * Very often, all attributes of a given type in the same dataset have the same characteristics.
     * For example it is very common that all temperature measurements in a dataset have the same accuracy,
     * and setting a different accuracy for a single measurement is relatively rare.
     * Consequently, {@code characteristics.isEmpty()} is a convenient way to check that an attribute have
     * all the "standard" characteristics and need no special processing.</div>
     *
     * <div class="section">Reading a characteristic</div>
     * The characteristic values are enumerated in the {@linkplain Map#values() map values}.
     * The {@linkplain Map#keySet() map keys} are the {@code String} representations of characteristics
     * {@linkplain DefaultAttributeType#getName() name}, for more convenient lookups.
     *
     * <p>If an attribute is known to be a measurement with a characteristic named "accuracy"
     * of type {@link Float}, then the accuracy value could be read as below:</p>
     *
     * {@preformat java
     *     Float getAccuracy(Attribute<?> measurement) {
     *         Attribute<?> accuracy = measurement.characteristics().get("accuracy");
     *         if (accuracy != null) {
     *             return (Float) accuracy.getValue(); // Value may be null.
     *         } else {
     *             return (Float) measurement.getType().characteristics().get("accuracy").getDefaultValue();
     *             // A more sophisticated implementation would probably cache the default value somewhere.
     *         }
     *     }
     * }
     *
     * <div class="section">Adding a characteristic</div>
     * A new characteristic can be added in the map in three different ways:
     * <ol>
     *   <li>Putting the (<var>name</var>, <var>characteristic</var>) pair explicitely.
     *     If an older characteristic existed for that name, it will be replaced.
     *     Example:
     *
     *     {@preformat java
     *       Attribute<?> accuracy = ...; // To be created by the caller.
     *       characteristics.put("accuracy", accuracy);
     *     }</li>
     *
     *   <li>Adding the new characteristic to the {@linkplain Map#values() values} collection.
     *     The name is inferred automatically from the characteristic type.
     *     If an older characteristic existed for the same name, an {@link IllegalStateException} will be thrown.
     *     Example:
     *
     *     {@preformat java
     *       Attribute<?> accuracy = ...; // To be created by the caller.
     *       characteristics.values().add(accuracy);
     *     }</li>
     *
     *   <li>Adding the characteristic name to the {@linkplain Map#keySet() key set}.
     *     If no characteristic existed for that name, a default one will be created.
     *     Example:
     *
     *     {@preformat java
     *       characteristics.keySet().add("accuracy"); // Ensure that an entry will exist for that name.
     *       Attribute<?> accuracy = characteristics.get("accuracy");
     *       Features.cast(accuracy, Float.class).setValue(...); // Set new accuracy value here as a float.
     *     }</li>
     * </ol>
     *
     * @return other attribute types that describes this attribute type, or an empty map if none.
     *
     * @see DefaultAttributeType#characteristics()
     */
    @SuppressWarnings("ReturnOfCollectionOrArrayField")
    public Map<String,AbstractAttribute<?>> characteristics() {
        if (characteristics == null) {
            characteristics = newCharacteristicsMap();
        }
        return characteristics;                                 // Intentionally modifiable
    }

    /**
     * Creates an initially empty map of characteristics for this attribute.
     * This method does not store the new map in the {@link #characteristics} field;
     * it is caller responsibility to do so if desired.
     */
    private Map<String,AbstractAttribute<?>> newCharacteristicsMap() {
        if (type instanceof DefaultAttributeType<?>) {
            Map<String, DefaultAttributeType<?>> map = type.characteristics();
            if (!map.isEmpty()) {
                if (!(map instanceof CharacteristicTypeMap)) {
                    final Collection<DefaultAttributeType<?>> types = map.values();
                    map = CharacteristicTypeMap.create(type, types.toArray(new DefaultAttributeType<?>[types.size()]));
                }
                return new CharacteristicMap(this, (CharacteristicTypeMap) map);
            }
        }
        return Collections.emptyMap();
    }

    /**
     * Returns the characteristics, or an empty map if the characteristics have not yet been built.
     * Contrarily to {@link #characteristics()}, this method does not create the map. This method
     * is suitable when then caller only wants to read the map and does not plan to write anything.
     */
    final Map<String,AbstractAttribute<?>> characteristicsReadOnly() {
        return (characteristics != null) ? characteristics : Collections.<String,AbstractAttribute<?>>emptyMap();
    }

    /**
     * Evaluates the quality of this attribute at this method invocation time. The data quality reports
     * may include information about whether the attribute value mets the constraints defined by the
     * {@linkplain DefaultAttributeType attribute type}, or any other criterion at implementation choice.
     *
     * <p>The default implementation reports data quality with at least the following information:</p>
     * <ul>
     *   <li>
     *     The {@linkplain org.apache.sis.metadata.iso.quality.DefaultDataQuality#getScope() scope}
     *     {@linkplain org.apache.sis.metadata.iso.quality.DefaultScope#getLevel() level} is set to
     *     {@link org.opengis.metadata.maintenance.ScopeCode#ATTRIBUTE}.
     *   </li><li>
     *     At most one {@linkplain org.apache.sis.metadata.iso.quality.DefaultDomainConsistency domain consistency}
     *     element is added to the {@linkplain org.apache.sis.metadata.iso.quality.DefaultDataQuality#getReports()
     *     reports} list (implementations are free to omit that element if they have nothing to report).
     *     If a report is provided, then it will contain at least the following information:
     *     <ul>
     *       <li>
     *         <p>The {@linkplain #getName() attribute name} as the data quality
     *         {@linkplain org.apache.sis.metadata.iso.quality.DefaultDomainConsistency#getMeasureIdentification()
     *         measure identification}.</p>
     *
     *         <div class="note"><b>Note:</b> strictly speaking, {@code measureIdentification} identifies the
     *         <em>quality measurement</em>, not the “real” measurement itself. However this implementation
     *         uses the same set of identifiers for both for simplicity.</div>
     *       </li><li>
     *         <p>If the attribute {@linkplain #getValue() value} is not an {@linkplain Class#isInstance instance}
     *         of the expected {@linkplain DefaultAttributeType#getValueClass() value class}, or if the number
     *         of occurrences is not inside the cardinality range, or if any other constraint is violated, then
     *         a {@linkplain org.apache.sis.metadata.iso.quality.DefaultConformanceResult conformance result} is
     *         added for each violation with an
     *         {@linkplain org.apache.sis.metadata.iso.quality.DefaultConformanceResult#getExplanation() explanation}
     *         set to the error message.</p>
     *
     *         <div class="warning"><b>Note:</b> this is a departure from ISO intend, since {@code explanation}
     *         should be a statement about what a successful conformance means. This point may be reformulated
     *         in a future SIS version.</div>
     *       </li>
     *     </ul>
     *   </li>
     * </ul>
     *
     * This attribute is valid if this method does not report any
     * {@linkplain org.apache.sis.metadata.iso.quality.DefaultConformanceResult conformance result} having a
     * {@linkplain org.apache.sis.metadata.iso.quality.DefaultConformanceResult#pass() pass} value of {@code false}.
     *
     * <div class="note"><b>Example:</b> given an attribute named “population” with [1 … 1] cardinality,
     * if no value has been assigned to that attribute, then this {@code quality()} method will return
     * the following data quality report:
     *
     * {@preformat text
     *   Data quality
     *     ├─Scope
     *     │   └─Level………………………………………………… Attribute
     *     └─Report
     *         ├─Measure identification
     *         │   └─Code………………………………………… population
     *         ├─Evaluation method type…… Direct internal
     *         └─Result
     *             ├─Explanation……………………… Missing value for “population” property.
     *             └─Pass………………………………………… false
     * }
     * </div>
     *
     * @return reports on all constraint violations found.
     *
     * @see AbstractFeature#quality()
     */
    public DataQuality quality() {
        final Validator v = new Validator(ScopeCode.ATTRIBUTE);
        v.validate(type, getValues());
        return v.quality;
    }

    /**
     * Returns a string representation of this attribute.
     * The returned string is for debugging purpose and may change in any future SIS version.
     * The current implementation is like below:
     *
     * {@preformat text
     *     Attribute[“temperature” : Float] = {20.3, 17.8, 21.1}
     *     └─ characteristics: units=°C, accuracy=0.1
     * }
     *
     * @return a string representation of this attribute for debugging purpose.
     */
    @Debug
    @Override
    public String toString() {
        final StringBuilder buffer = FieldType.toString("Attribute", type,
                Classes.getShortName(type.getValueClass()), getValues().iterator());
        if (characteristics != null && !characteristics.isEmpty()) {
            buffer.append(JDK7.lineSeparator());
            String separator = "└─ characteristics: ";
            for (final Map.Entry<String,AbstractAttribute<?>> entry : characteristics.entrySet()) {
                buffer.append(separator).append(entry.getKey()).append('=').append(entry.getValue().getValue());
                separator = ", ";
            }
        }
        return buffer.toString();
    }

    /**
     * Returns a copy of this attribute.
     * The default implementation returns a <em>shallow</em> copy:
     * the attribute {@linkplain #getValue() value} and {@linkplain #characteristics() characteristics}
     * are <strong>not</strong> cloned.
     * However subclasses may choose to do otherwise.
     *
     * @return a clone of this attribute.
     * @throws CloneNotSupportedException if this attribute, the {@linkplain #getValue() value}
     *         or one of its {@linkplain #characteristics() characteristics} can not be cloned.
     */
    @Override
    @SuppressWarnings("unchecked")
    public AbstractAttribute<V> clone() throws CloneNotSupportedException {
        final AbstractAttribute<V> clone = (AbstractAttribute<V>) super.clone();
        final Map<String,AbstractAttribute<?>> c = clone.characteristics;
        if (c instanceof CharacteristicMap) {
            clone.characteristics = ((CharacteristicMap) c).clone();
        }
        return clone;
    }
}<|MERGE_RESOLUTION|>--- conflicted
+++ resolved
@@ -32,7 +32,9 @@
 import org.apache.sis.util.Classes;
 import org.apache.sis.util.ArgumentChecks;
 
+// Branch-dependent imports
 import org.apache.sis.internal.jdk7.JDK7;
+
 
 /**
  * An instance of an {@linkplain DefaultAttributeType attribute type} containing the value of an attribute in a feature.
@@ -190,14 +192,10 @@
     /**
      * Returns information about the attribute (base Java class, domain of values, <i>etc.</i>).
      *
-<<<<<<< HEAD
      * <div class="warning"><b>Warning:</b> In a future SIS version, the return type may be changed
      * to {@code org.opengis.feature.AttributeType}. This change is pending GeoAPI revision.</div>
      *
-     * @return Information about the attribute.
-=======
      * @return information about the attribute.
->>>>>>> 0d1433e9
      */
     public DefaultAttributeType<V> getType() {
         return type;
@@ -208,13 +206,8 @@
      * the common case where the {@linkplain DefaultAttributeType#getMaximumOccurs() maximum number}
      * of attribute values is restricted to 1 or 0.
      *
-<<<<<<< HEAD
-     * @return The attribute value (may be {@code null}).
+     * @return the attribute value (may be {@code null}).
      * @throws IllegalStateException if this attribute contains more than one value.
-=======
-     * @return the attribute value (may be {@code null}).
-     * @throws MultiValuedPropertyException if this attribute contains more than one value.
->>>>>>> 0d1433e9
      *
      * @see AbstractFeature#getPropertyValue(String)
      */
@@ -246,13 +239,13 @@
      * A more exhaustive verification can be performed by invoking the {@link #quality()} method.
      *
      * @param  value  the new value, or {@code null} for removing all values from this attribute.
-     * @throws InvalidPropertyValueException if this method verifies argument validity and the given value
+     * @throws IllegalArgumentException if this method verifies argument validity and the given value
      *         does not met the attribute constraints.
      *
      * @see AbstractFeature#setPropertyValue(String, Object)
      */
     @Override
-    public abstract void setValue(final V value) throws InvalidPropertyValueException;
+    public abstract void setValue(final V value) throws IllegalArgumentException;
 
     /**
      * Sets the attribute values. All previous values are replaced by the given collection.
@@ -260,13 +253,8 @@
      * <p>The default implementation ensures that the given collection contains at most one element,
      * then delegates to {@link #setValue(Object)}.</p>
      *
-<<<<<<< HEAD
-     * @param  values The new values.
+     * @param  values  the new values.
      * @throws IllegalArgumentException if the given collection contains too many elements.
-=======
-     * @param  values  the new values.
-     * @throws InvalidPropertyValueException if the given collection contains too many elements.
->>>>>>> 0d1433e9
      */
     @Override
     public void setValues(final Collection<? extends V> values) throws IllegalArgumentException {
