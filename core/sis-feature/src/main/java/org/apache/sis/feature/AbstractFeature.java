/*
 * Licensed to the Apache Software Foundation (ASF) under one or more
 * contributor license agreements.  See the NOTICE file distributed with
 * this work for additional information regarding copyright ownership.
 * The ASF licenses this file to You under the Apache License, Version 2.0
 * (the "License"); you may not use this file except in compliance with
 * the License.  You may obtain a copy of the License at
 *
 *     http://www.apache.org/licenses/LICENSE-2.0
 *
 * Unless required by applicable law or agreed to in writing, software
 * distributed under the License is distributed on an "AS IS" BASIS,
 * WITHOUT WARRANTIES OR CONDITIONS OF ANY KIND, either express or implied.
 * See the License for the specific language governing permissions and
 * limitations under the License.
 */
package org.apache.sis.feature;

import java.util.Iterator;
import java.util.Collection;
import java.util.Collections;
import java.io.Serializable;
import org.opengis.util.GenericName;
import org.opengis.metadata.quality.DataQuality;
import org.opengis.metadata.maintenance.ScopeCode;
import org.apache.sis.util.ArgumentChecks;
import org.apache.sis.util.resources.Errors;
import org.apache.sis.util.CorruptedObjectException;
import org.apache.sis.internal.util.CheckedArrayList;

// Branch-dependent imports
import org.opengis.feature.Property;
import org.opengis.feature.PropertyType;
import org.opengis.feature.PropertyNotFoundException;
import org.opengis.feature.InvalidPropertyValueException;
import org.opengis.feature.Attribute;
import org.opengis.feature.AttributeType;
import org.opengis.feature.Feature;
import org.opengis.feature.FeatureType;
import org.opengis.feature.FeatureAssociation;
import org.opengis.feature.FeatureAssociationRole;
import org.opengis.feature.Operation;


/**
 * An instance of a {@linkplain DefaultFeatureType feature type} containing values for a real-world phenomena.
 * Each feature instance can provide values for the following properties:
 *
 * <ul>
 *   <li>{@linkplain AbstractAttribute   Attributes}</li>
 *   <li>{@linkplain AbstractAssociation Associations to other features}</li>
 *   <li>{@linkplain AbstractOperation   Operations}</li>
 * </ul>
 *
 * {@code AbstractFeature} can be instantiated by calls to {@link DefaultFeatureType#newInstance()}.
 *
 * <div class="section">Simple features</div>
 * A feature is said “simple” if it complies to the following conditions:
 * <ul>
 *   <li>the feature allows only attributes and operations (no associations),</li>
 *   <li>the cardinality of all attributes is constrained to [1 … 1].</li>
 * </ul>
 *
 * <div class="section">Limitations</div>
 * <ul>
 *   <li><b>Multi-threading:</b> {@code AbstractFeature} instances are <strong>not</strong> thread-safe.
 *       Synchronization, if needed, shall be done externally by the caller.</li>
 *   <li><b>Serialization:</b> serialized objects of this class are not guaranteed to be compatible with future
 *       versions. Serialization should be used only for short term storage or RMI between applications running
 *       the same SIS version.</li>
 * </ul>
 *
 * @author  Travis L. Pinney
 * @author  Johann Sorel (Geomatys)
 * @author  Martin Desruisseaux (Geomatys)
 * @since   0.5
 * @version 0.6
 * @module
 *
 * @see DefaultFeatureType#newInstance()
 */
public abstract class AbstractFeature implements Feature, Serializable {
    /**
     * For cross-version compatibility.
     */
    private static final long serialVersionUID = -5637918246427380190L;

    /**
     * Information about the feature (name, characteristics, <i>etc.</i>).
     */
    final FeatureType type;

    /**
     * Creates a new feature of the given type.
     *
     * @param type Information about the feature (name, characteristics, <i>etc.</i>).
     *
     * @see DefaultFeatureType#newInstance()
     */
    protected AbstractFeature(final FeatureType type) {
        ArgumentChecks.ensureNonNull("type", type);
        this.type = type;
    }

    /**
     * Return the {@linkplain #type} name as a non-null string. This is used mostly for formatting error message.
     * This method shall not be invoked when a null name should be considered as an error.
     */
    final String getName() {
        return String.valueOf(type.getName());
    }

    /**
     * Returns information about the feature (name, characteristics, <i>etc.</i>).
     *
     * @return Information about the feature.
     */
    @Override
    public FeatureType getType() {
        return type;
    }

    /**
     * Returns the property (attribute, feature association or operation result) of the given name.
     * If the property type is a parameterless {@linkplain AbstractOperation operation}, then this
     * method may return the result of {@linkplain AbstractOperation#apply executing} the operation
     * on this feature, at implementation choice.
     *
     * <div class="note"><b>Tip:</b> This method returns the property <em>instance</em>. If only the property
     * <em>value</em> is desired, then {@link #getPropertyValue(String)} is preferred since it gives to SIS a
     * chance to avoid the creation of {@link AbstractAttribute} or {@link AbstractAssociation} instances.</div>
     *
     * @param  name The property name.
     * @return The property of the given name (never {@code null}).
     * @throws PropertyNotFoundException if the given argument is not a property name of this feature.
     *
     * @see #getPropertyValue(String)
     * @see DefaultFeatureType#getProperty(String)
     */
    @Override
    public abstract Property getProperty(final String name) throws PropertyNotFoundException;

    /**
     * Sets the property (attribute or feature association).
     * The given property shall comply to the following conditions:
     *
     * <ul>
     *   <li>It must be non-null.</li>
     *   <li>Its {@linkplain Property#getName() name} shall be the name of the property to set in this feature.</li>
     *   <li>Its type shall be the same instance than the {@linkplain DefaultFeatureType#getProperty(String)
     *       property type} defined by the feature type for the above name.
     *       In other words, the following condition shall hold:</li>
     * </ul>
     *
     * {@preformat java
     *     assert property.getType() == getType().getProperty(property.getName());
     * }
     *
     * <div class="note"><b>Note:</b> This method is useful for storing non-default {@code Attribute} or
     * {@code FeatureAssociation} implementations in this feature. When default implementations are sufficient,
     * the {@link #setPropertyValue(String, Object)} method is preferred.</div>
     *
     * @param  property The property to set.
     * @throws PropertyNotFoundException if the name of the given property is not a property name of this feature.
     * @throws InvalidPropertyValueException if the value of the given property is not valid.
     * @throws IllegalArgumentException if the property can not be set for another reason.
     *
     * @see #setPropertyValue(String, Object)
     */
    @Override
    public abstract void setProperty(final Property property) throws IllegalArgumentException;

    /**
     * Wraps the given value in a {@link Property} object. This method is invoked only by
     * {@link #getProperty(String)} when it needs to converts its {@code properties} data.
     *
     * @param  name  The name of the property to create.
     * @param  value The value to wrap.
     * @return A {@code Property} wrapping the given value.
     */
    @SuppressWarnings({"unchecked","rawtypes"})
    final Property createProperty(final String name, final Object value) {
        final PropertyType pt = type.getProperty(name);
        if (pt instanceof AttributeType<?>) {
            return AbstractAttribute.create((AttributeType<?>) pt, value);
        } else if (pt instanceof FeatureAssociationRole) {
            return AbstractAssociation.create((FeatureAssociationRole) pt, value);
        } else {
            // Should never happen, unless the user gave us some mutable FeatureType.
            throw new CorruptedObjectException(Errors.format(Errors.Keys.UnknownType_1, pt));
        }
    }

    /**
     * Creates a new property initialized to its default value.
     *
     * @param  name The name of the property to create.
     * @return A {@code Property} of the given name.
     * @throws PropertyNotFoundException if the given argument is not the name of an attribute or
     *         feature association of this feature.
     */
<<<<<<< HEAD
    @SuppressWarnings({"unchecked","rawtypes"})
    final Property createProperty(final String name) throws IllegalArgumentException {
=======
    final Property createProperty(final String name) throws PropertyNotFoundException {
>>>>>>> df87675e
        final PropertyType pt = type.getProperty(name);
        if (pt instanceof AttributeType<?>) {
            return ((AttributeType<?>) pt).newInstance();
        } else if (pt instanceof FeatureAssociationRole) {
            return ((FeatureAssociationRole) pt).newInstance();
        } else {
            throw unsupportedPropertyType(pt.getName());
        }
    }

    /**
     * Executes the parameterless operation of the given name and returns its result.
     */
    final Property getOperationResult(final String name) {
        /*
         * The (Operation) cast below should never fail (unless the DefaultFeatureType in not really immutable,
         * which would be a contract violation) because all callers shall ensure that this method is invoked in
         * a context where the following assertion holds.
         */
        assert DefaultFeatureType.OPERATION_INDEX.equals(((DefaultFeatureType) type).indices().get(name)) : name;
        return ((Operation) type.getProperty(name)).apply(this, null);
    }

    /**
     * Executes the parameterless operation of the given name and returns the value of its result.
     */
    final Object getOperationValue(final String name) {
        final Operation operation = (Operation) type.getProperty(name);
        if (operation instanceof LinkOperation) {
            return getPropertyValue(((LinkOperation) operation).propertyName);
        }
        final Property result = operation.apply(this, null);
        if (result instanceof Attribute<?>) {
            return getAttributeValue((Attribute<?>) result);
        } else if (result instanceof FeatureAssociation) {
            return getAssociationValue((FeatureAssociation) result);
        } else {
            return null;
        }
    }

    /**
     * Executes the parameterless operation of the given name and sets the value of its result.
     */
    final void setOperationValue(final String name, final Object value) {
        final Operation operation = (Operation) type.getProperty(name);
        if (operation instanceof LinkOperation) {
            setPropertyValue(((LinkOperation) operation).propertyName, value);
        } else {
            final Property result = operation.apply(this, null);
            if (result != null) {
                setPropertyValue(result, value);
            } else {
                throw new IllegalStateException(Errors.format(Errors.Keys.CanNotSetPropertyValue_1, name));
            }
        }
    }

    /**
     * Returns the default value to be returned by {@link #getPropertyValue(String)}
     * for the property of the given name.
     *
     * @param  name The name of the property for which to get the default value.
     * @return The default value for the {@code Property} of the given name.
     * @throws PropertyNotFoundException if the given argument is not an attribute or association name of this feature.
     */
    final Object getDefaultValue(final String name) throws PropertyNotFoundException {
        final PropertyType pt = type.getProperty(name);
        if (pt instanceof AttributeType<?>) {
            return getDefaultValue((AttributeType<?>) pt);
        } else if (pt instanceof FeatureAssociationRole) {
            return null; // No default value for associations.
        } else {
            throw unsupportedPropertyType(pt.getName());
        }
    }

    /**
     * Returns the default value to be returned by {@link #getPropertyValue(String)} for the given attribute type.
     */
    private static <V> Object getDefaultValue(final AttributeType<V> attribute) {
        final V defaultValue = attribute.getDefaultValue();
        if (Field.isSingleton(attribute.getMaximumOccurs())) {
            return defaultValue;
        } else {
            // Following is for compliance with getPropertyValue(String) method contract - see its javadoc.
            return (defaultValue != null) ? Collections.singletonList(defaultValue) : Collections.emptyList();
        }
    }

    /**
     * Returns the value for the property of the given name.
     * This convenience method is equivalent to invoking {@link #getProperty(String)} for the given name,
     * then to perform one of the following actions depending on the property type and the cardinality:
     *
     * <table class="sis">
     *   <caption>Class of returned value</caption>
     *   <tr><th>Property type</th>                  <th>max. occurs</th> <th>Method invoked</th>                         <th>Return type</th></tr>
     *   <tr><td>{@link AttributeType}</td>          <td>0 or 1</td>      <td>{@link Attribute#getValue()}</td>           <td>{@link Object}</td></tr>
     *   <tr><td>{@code AttributeType}</td>          <td>2 or more</td>   <td>{@link Attribute#getValues()}</td>          <td>{@code Collection<?>}</td></tr>
     *   <tr><td>{@link FeatureAssociationRole}</td> <td>0 or 1</td>      <td>{@link FeatureAssociation#getValue()}</td>  <td>{@link Feature}</td></tr>
     *   <tr><td>{@code FeatureAssociationRole}</td> <td>2 or more</td>   <td>{@link FeatureAssociation#getValues()}</td> <td>{@code Collection<Feature>}</td></tr>
     * </table>
     *
     * <div class="note"><b>Note:</b> “max. occurs” is the {@linkplain DefaultAttributeType#getMaximumOccurs() maximum
     * number of occurrences} and does not depend on the actual number of values. If an attribute allows more than one
     * value, then this method will always return a collection for that attribute even if the collection is empty.</div>
     *
     * @param  name The property name.
     * @return The value for the given property, or {@code null} if none.
     * @throws PropertyNotFoundException if the given argument is not an attribute or association name of this feature.
     *
     * @see AbstractAttribute#getValue()
     */
    @Override
    public abstract Object getPropertyValue(final String name) throws PropertyNotFoundException;

    /**
     * Sets the value for the property of the given name.
     *
     * <div class="section">Validation</div>
     * The amount of validation performed by this method is implementation dependent.
     * Usually, only the most basic constraints are verified. This is so for performance reasons
     * and also because some rules may be temporarily broken while constructing a feature.
     * A more exhaustive verification can be performed by invoking the {@link #quality()} method.
     *
     * @param  name  The attribute name.
     * @param  value The new value for the given attribute (may be {@code null}).
     * @throws PropertyNotFoundException if the given name is not an attribute or association name of this feature.
     * @throws ClassCastException if the value is not assignable to the expected value class.
     * @throws InvalidPropertyValueException if the given value is not valid for a reason other than its type.
     *
     * @see AbstractAttribute#setValue(Object)
     */
    @Override
    public abstract void setPropertyValue(final String name, final Object value) throws IllegalArgumentException;

    /**
     * Returns the value of the given attribute, as a singleton or as a collection depending
     * on the maximum number of occurrences.
     */
    static Object getAttributeValue(final Attribute<?> property) {
        return Field.isSingleton(property.getType().getMaximumOccurs()) ? property.getValue() : property.getValues();
    }

    /**
     * Returns the value of the given association, as a singleton or as a collection depending
     * on the maximum number of occurrences.
     */
    static Object getAssociationValue(final FeatureAssociation property) {
        return Field.isSingleton(property.getRole().getMaximumOccurs()) ? property.getValue() : property.getValues();
    }

    /**
     * Sets the value of the given property, with some minimal checks.
     */
    static void setPropertyValue(final Property property, final Object value) {
        if (property instanceof Attribute<?>) {
            setAttributeValue((Attribute<?>) property, value);
        } else if (property instanceof FeatureAssociation) {
            setAssociationValue((FeatureAssociation) property, value);
        } else {
            throw unsupportedPropertyType(property.getName());
        }
    }

    /**
     * Sets the attribute value after verification of its type. This method is invoked only for checking
     * that we are not violating the Java parameterized type contract. For a more exhaustive validation,
     * use {@link Validator} instead.
     */
    @SuppressWarnings("unchecked")
    private static <V> void setAttributeValue(final Attribute<V> attribute, final Object value) {
        if (value != null) {
            final AttributeType<V> pt = attribute.getType();
            final Class<?> base = pt.getValueClass();
            if (!base.isInstance(value)) {
                Object element = value;
                if (value instanceof Collection<?>) {
                    /*
                     * If the given value is a collection, verify the class of all values
                     * before to delegate to Attribute.setValues(Collection<? extends V>).
                     */
                    final Iterator<?> it = ((Collection<?>) value).iterator();
                    do if (!it.hasNext()) {
                        ((Attribute) attribute).setValues((Collection) value);
                        return;
                    } while ((element = it.next()) == null || base.isInstance(element));
                    // Found an illegal value. Exeption is thrown below.
                }
                throw illegalValueClass(attribute.getName(), element); // 'element' can not be null here.
            }
        }
        ((Attribute) attribute).setValue(value);
    }

    /**
     * Sets the association value after verification of its type.
     * For a more exhaustive validation, use {@link Validator} instead.
     */
    @SuppressWarnings("unchecked")
    private static void setAssociationValue(final FeatureAssociation association, final Object value) {
        if (value != null) {
            final FeatureAssociationRole role = association.getRole();
            final FeatureType base = role.getValueType();
            if (value instanceof Feature) {
                final FeatureType actual = ((Feature) value).getType();
                if (base != actual && !DefaultFeatureType.maybeAssignableFrom(base, actual)) {
                    throw illegalPropertyType(role.getName(), actual.getName());
                }
            } else if (value instanceof Collection<?>) {
                verifyAssociationValues(role, (Collection<?>) value);
                association.setValues((Collection<? extends Feature>) value);
                return; // Skip the setter at the end of this method.
            } else {
                throw illegalValueClass(association.getName(), value);
            }
        }
        association.setValue((Feature) value);
    }

    /**
     * Returns {@code true} if the caller can skip the call to {@link #verifyPropertyValue(String, Object)}.
     * This is a slight optimization for the case when we replaced an attribute value by a new value of
     * the same class. Since the type check has already been done by the previous assignation, we do not
     * need to perform it again.
     *
     * @param previous The previous value, or {@code null}.
     * @param value    The new value, or {@code null}.
     * @return         {@code true} if the caller can skip the verification performed by {@code verifyPropertyValue}.
     */
    static boolean canSkipVerification(final Object previous, final Object value) {
        if (previous != null) {
            if (value == null) {
                return true;
            }
            if (previous.getClass() == value.getClass() && !(value instanceof Feature)) {
                return true;
            }
        }
        return false;
    }

    /**
     * Verifies if the given property can be assigned to this feature.
     *
     * @param name Shall be {@code property.getName().toString()}.
     * @param property The property to verify.
     */
    final void verifyPropertyType(final String name, final Property property) {
        final PropertyType pt, base = type.getProperty(name);
        if (property instanceof Attribute<?>) {
            pt = ((Attribute<?>) property).getType();
        } else if (property instanceof FeatureAssociation) {
            pt = ((FeatureAssociation) property).getRole();
        } else {
            throw illegalPropertyType(base.getName(), property.getClass());
        }
        if (pt != base) {
            if (base == null) {
                throw new PropertyNotFoundException(Errors.format(Errors.Keys.PropertyNotFound_2, getName(), name));
            } else {
                throw new InvalidPropertyValueException(Errors.format(Errors.Keys.MismatchedPropertyType_1, name));
            }
        }
    }

    /**
     * Verifies the validity of the given value for the property of the given name, then returns the value
     * to store. The returned value is usually the same than the given one, except in the case of collections.
     */
    final Object verifyPropertyValue(final String name, final Object value) {
        final PropertyType pt = type.getProperty(name);
        if (pt instanceof AttributeType<?>) {
            if (value != null) {
                return verifyAttributeValue((AttributeType<?>) pt, value);
            }
        } else if (pt instanceof FeatureAssociationRole) {
            if (value != null) {
                return verifyAssociationValue((FeatureAssociationRole) pt, value);
            }
        } else {
            throw unsupportedPropertyType(pt.getName());
        }
        return value;
    }

    /**
     * Verifies the validity of the given attribute value, and returns the value to store in the feature.
     * An attribute:
     * <ul>
     *   <li>May be a singleton,  in which case the value class is verified.</li>
     *   <li>May be a collection, in which case the class each elements in the collection is verified.</li>
     * </ul>
     *
     * @param value The value, which shall be non-null.
     */
    private static <T> Object verifyAttributeValue(final AttributeType<T> type, final Object value) {
        final Class<T> valueClass = type.getValueClass();
        final boolean isSingleton = Field.isSingleton(type.getMaximumOccurs());
        if (valueClass.isInstance(value)) {
            return isSingleton ? value : singletonList(valueClass, type.getMinimumOccurs(), value);
        } else if (!isSingleton && value instanceof Collection<?>) {
            return CheckedArrayList.castOrCopy((Collection<?>) value, valueClass);
        } else {
            throw illegalValueClass(type.getName(), value);
        }
    }

    /**
     * Verifies the validity of the given association value, and returns the value to store in the feature.
     * An association:
     * <ul>
     *   <li>May be a singleton,  in which case the feature type is verified.</li>
     *   <li>May be a collection, in which case the class each elements in the collection is verified.</li>
     * </ul>
     *
     * @param value The value, which shall be non-null.
     */
    private static Object verifyAssociationValue(final FeatureAssociationRole role, final Object value) {
        final boolean isSingleton = Field.isSingleton(role.getMaximumOccurs());
        if (value instanceof Feature) {
            /*
             * If the user gave us a single value, first verify its validity.
             * Then wrap it in a list of 1 element if this property is multi-valued.
             */
            final FeatureType valueType = ((Feature) value).getType();
            final FeatureType base = role.getValueType();
            if (base != valueType && DefaultFeatureType.maybeAssignableFrom(base, valueType)) {
                return isSingleton ? value : singletonList(Feature.class, role.getMinimumOccurs(), value);
            } else {
                throw illegalPropertyType(role.getName(), valueType.getName());
            }
        } else if (!isSingleton && value instanceof Collection<?>) {
            verifyAssociationValues(role, (Collection<?>) value);
            return CheckedArrayList.castOrCopy((Collection<?>) value, Feature.class);
        } else {
            throw illegalValueClass(role.getName(), value);
        }
    }

    /**
     * Verifies if all values in the given collection are valid instances of feature for the given association role.
     */
    private static void verifyAssociationValues(final FeatureAssociationRole role, final Collection<?> values) {
        final FeatureType base = role.getValueType();
        int index = 0;
        for (final Object value : values) {
            ArgumentChecks.ensureNonNullElement("values", index, value);
            if (!(value instanceof Feature)) {
                throw illegalValueClass(role.getName(), value);
            }
            final FeatureType type = ((Feature) value).getType();
            if (base != type && !DefaultFeatureType.maybeAssignableFrom(base, type)) {
                throw illegalPropertyType(role.getName(), type.getName());
            }
            index++;
        }
    }

    /**
     * Creates a collection which will initially contain only the given value.
     * At the difference of {@link Collections#singletonList(Object)}, this method returns a modifiable list.
     */
    @SuppressWarnings("unchecked")
    private static <V> Collection<V> singletonList(final Class<V> valueClass, final int minimumOccurs, final Object value) {
        final CheckedArrayList<V> values = new CheckedArrayList<V>(valueClass, Math.max(minimumOccurs, 4));
        values.add((V) value); // Type will be checked by CheckedArrayList.
        return values;
    }

    /**
     * Returns the exception for a property type which is neither an attribute or an association.
     * This method is invoked after a {@link PropertyType} has been found for the user-supplied name,
     * but that property can not be stored in or extracted from a {@link Property} instance.
     */
    static IllegalArgumentException unsupportedPropertyType(final GenericName name) {
        return new IllegalArgumentException(Errors.format(Errors.Keys.CanNotInstantiate_1, name));
    }

    /**
     * Returns the exception for a property value of wrong Java class.
     *
     * @param value The value, which shall be non-null.
     */
    private static ClassCastException illegalValueClass(final GenericName name, final Object value) {
        return new ClassCastException(Errors.format(Errors.Keys.IllegalPropertyClass_2, name, value.getClass()));
    }

    /**
     * Returns the exception for a property value (usually a feature) of wrong type.
     */
    private static InvalidPropertyValueException illegalPropertyType(final GenericName name, final Object value) {
        return new InvalidPropertyValueException(Errors.format(Errors.Keys.IllegalPropertyClass_2, name, value));
    }

    /**
     * Evaluates the quality of this feature at this method invocation time. The data quality reports
     * may include information about whether the property values met the constraints defined by the
     * property types, or any other criterion at implementation choice.
     *
     * <p>The default implementation reports data quality with at least the following information:</p>
     * <ul>
     *   <li>
     *     The {@linkplain org.apache.sis.metadata.iso.quality.DefaultDataQuality#getScope() scope}
     *     {@linkplain org.apache.sis.metadata.iso.quality.DefaultScope#getLevel() level} is set to
     *     {@link org.opengis.metadata.maintenance.ScopeCode#FEATURE}.
     *   </li><li>
     *     The {@linkplain org.apache.sis.metadata.iso.quality.DefaultDataQuality#getReports() reports} list contains
     *     at most one {@linkplain org.apache.sis.metadata.iso.quality.DefaultDomainConsistency domain consistency}
     *     element per property. Implementations are free to omit element for properties having nothing to report.
     *   </li><li>
     *     Each report may have one or more {@linkplain org.apache.sis.metadata.iso.quality.DefaultConformanceResult
     *     conformance result}, as documented on {@link AbstractAttribute#quality()} javadoc.
     *   </li>
     * </ul>
     *
     * This feature is valid if this method does not report any
     * {@linkplain org.apache.sis.metadata.iso.quality.DefaultConformanceResult conformance result} having a
     * {@linkplain org.apache.sis.metadata.iso.quality.DefaultConformanceResult#pass() pass} value of {@code false}.
     *
     * <div class="note"><b>Example:</b> given a feature with an attribute named “population”.
     * If this attribute is mandatory ([1 … 1] cardinality) but no value has been assigned to it,
     * then this {@code quality()} method will return the following data quality report:
     *
     * {@preformat text
     *   Data quality
     *     ├─Scope
     *     │   └─Level………………………………………………… Feature
     *     └─Report
     *         ├─Measure identification
     *         │   └─Code………………………………………… population
     *         ├─Evaluation method type…… Direct internal
     *         └─Result
     *             ├─Explanation……………………… Missing value for “population” property.
     *             └─Pass………………………………………… false
     * }
     * </div>
     *
     * @return Reports on all constraint violations found.
     *
     * @see AbstractAttribute#quality()
     * @see AbstractAssociation#quality()
     */
    public DataQuality quality() {
        final Validator v = new Validator(ScopeCode.FEATURE);
        for (final PropertyType pt : type.getProperties(true)) {
            final Property property = getProperty(pt.getName().toString());
            final DataQuality quality;
            if (property instanceof AbstractAttribute<?>) {
                quality = ((AbstractAttribute<?>) property).quality();
            } else if (property instanceof AbstractAssociation) {
                quality = ((AbstractAssociation) property).quality();
            } else {
                continue;
            }
            if (quality != null) { // Should not be null, but let be safe.
                v.quality.getReports().addAll(quality.getReports());
            }
        }
        return v.quality;
    }

    /**
     * Formats this feature in a tabular format.
     *
     * @return A string representation of this feature in a tabular format.
     *
     * @see FeatureFormat
     */
    @Override
    public String toString() {
        return FeatureFormat.sharedFormat(this);
    }
}<|MERGE_RESOLUTION|>--- conflicted
+++ resolved
@@ -199,12 +199,7 @@
      * @throws PropertyNotFoundException if the given argument is not the name of an attribute or
      *         feature association of this feature.
      */
-<<<<<<< HEAD
-    @SuppressWarnings({"unchecked","rawtypes"})
-    final Property createProperty(final String name) throws IllegalArgumentException {
-=======
     final Property createProperty(final String name) throws PropertyNotFoundException {
->>>>>>> df87675e
         final PropertyType pt = type.getProperty(name);
         if (pt instanceof AttributeType<?>) {
             return ((AttributeType<?>) pt).newInstance();
