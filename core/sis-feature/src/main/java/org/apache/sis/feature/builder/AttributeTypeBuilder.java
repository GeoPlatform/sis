--- conflicted
+++ resolved
@@ -96,9 +96,6 @@
     /**
      * Builders for the characteristics associated to the attribute.
      */
-<<<<<<< HEAD
-    private final List<CharacteristicTypeBuilder<?>> characteristics = new ArrayList<CharacteristicTypeBuilder<?>>();
-=======
     final List<CharacteristicTypeBuilder<?>> characteristics;
 
     /**
@@ -122,7 +119,6 @@
         isIdentifier = builder.isIdentifier;
         characteristics = builder.characteristics;
     }
->>>>>>> f749cd88
 
     /**
      * Creates a new {@code AttributeType} builder for values of the given class.
@@ -133,7 +129,7 @@
     AttributeTypeBuilder(final FeatureTypeBuilder owner, final Class<V> valueClass) {
         super(owner, null);
         this.valueClass = valueClass;
-        characteristics = new ArrayList<>();
+        characteristics = new ArrayList<CharacteristicTypeBuilder<?>>();
     }
 
     /**
@@ -148,15 +144,10 @@
         maximumOccurs = template.getMaximumOccurs();
         valueClass    = template.getValueClass();
         defaultValue  = template.getDefaultValue();
-<<<<<<< HEAD
-        for (final AttributeType<?> c : template.characteristics().values()) {
+        final Map<String, AttributeType<?>> tc = template.characteristics();
+        characteristics = new ArrayList<CharacteristicTypeBuilder<?>>(tc.size());
+        for (final AttributeType<?> c : tc.values()) {
             characteristics.add(new CharacteristicTypeBuilder(this, c));
-=======
-        final Map<String, AttributeType<?>> tc = template.characteristics();
-        characteristics = new ArrayList<>(tc.size());
-        for (final AttributeType<?> c : tc.values()) {
-            characteristics.add(new CharacteristicTypeBuilder<>(this, c));
->>>>>>> f749cd88
         }
     }
 
@@ -279,7 +270,7 @@
         if (type == valueClass) {
             return (AttributeTypeBuilder<N>) this;
         }
-        final AttributeTypeBuilder<N> newb = new AttributeTypeBuilder<>(this, type);
+        final AttributeTypeBuilder<N> newb = new AttributeTypeBuilder<N>(this, type);
         for (final CharacteristicTypeBuilder<?> c : characteristics) {
             c.owner(newb);
         }
@@ -508,7 +499,7 @@
      * @see #setCRS(CoordinateReferenceSystem)
      */
     public List<CharacteristicTypeBuilder<?>> characteristics() {
-        return new RemoveOnlyList<>(characteristics);
+        return new RemoveOnlyList<CharacteristicTypeBuilder<?>>(characteristics);
     }
 
     /**
@@ -627,26 +618,6 @@
     }
 
     /**
-<<<<<<< HEAD
-     * Returns a view of all characteristics added to the {@code AttributeType} to build.
-     * The returned list is <cite>live</cite>: changes in this builder are reflected in that list and conversely.
-     * However the returned list allows only {@linkplain List#remove(Object) remove} operations;
-     * new characteristics can be added only by calls to one of the {@code set/addCharacteristic(…)} methods.
-     *
-     * @return a live list over the characteristics declared to this builder.
-     *
-     * @see #addCharacteristic(Class)
-     * @see #addCharacteristic(AttributeType)
-     * @see #setValidValues(Object...)
-     * @see #setCRS(CoordinateReferenceSystem)
-     */
-    public List<CharacteristicTypeBuilder<?>> characteristics() {
-        return new RemoveOnlyList<CharacteristicTypeBuilder<?>>(characteristics);
-    }
-
-    /**
-=======
->>>>>>> f749cd88
      * {@inheritDoc}
      */
     @Override
@@ -726,12 +697,8 @@
             for (int i=0; i<chrts.length; i++) {
                 chrts[i] = characteristics.get(i).build();
             }
-            property = new DefaultAttributeType<>(identification(), valueClass, minimumOccurs, maximumOccurs, defaultValue, chrts);
-        }
-<<<<<<< HEAD
-        return new DefaultAttributeType<V>(identification(), valueClass, minimumOccurs, maximumOccurs, defaultValue, chrts);
-=======
+            property = new DefaultAttributeType<V>(identification(), valueClass, minimumOccurs, maximumOccurs, defaultValue, chrts);
+        }
         return property;
->>>>>>> f749cd88
     }
 }