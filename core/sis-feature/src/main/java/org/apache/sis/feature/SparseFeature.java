/*
 * Licensed to the Apache Software Foundation (ASF) under one or more
 * contributor license agreements.  See the NOTICE file distributed with
 * this work for additional information regarding copyright ownership.
 * The ASF licenses this file to You under the Apache License, Version 2.0
 * (the "License"); you may not use this file except in compliance with
 * the License.  You may obtain a copy of the License at
 *
 *     http://www.apache.org/licenses/LICENSE-2.0
 *
 * Unless required by applicable law or agreed to in writing, software
 * distributed under the License is distributed on an "AS IS" BASIS,
 * WITHOUT WARRANTIES OR CONDITIONS OF ANY KIND, either express or implied.
 * See the License for the specific language governing permissions and
 * limitations under the License.
 */
package org.apache.sis.feature;

import java.util.Map;
import java.util.HashMap;
import java.util.ConcurrentModificationException;
import org.opengis.metadata.maintenance.ScopeCode;
import org.opengis.metadata.quality.DataQuality;
import org.apache.sis.internal.util.Cloner;
import org.apache.sis.util.ArgumentChecks;
import org.apache.sis.util.CorruptedObjectException;
import org.apache.sis.util.resources.Errors;

<<<<<<< HEAD
=======
// Branch-dependent imports
import org.apache.sis.internal.jdk7.Objects;
import org.opengis.feature.Property;
import org.opengis.feature.Attribute;
import org.opengis.feature.FeatureAssociation;
import org.opengis.feature.PropertyNotFoundException;

>>>>>>> da8b36c9

/**
 * A feature in which only a small fraction of properties are expected to be provided. This implementation uses
 * a {@link Map} for its internal storage of properties. This consumes less memory than a plain array when we
 * know that the array may be long and likely to be full of {@code null} values.
 *
 * @author  Travis L. Pinney
 * @author  Johann Sorel (Geomatys)
 * @author  Martin Desruisseaux (Geomatys)
 * @since   0.5
 * @version 0.6
 * @module
 *
 * @see DenseFeature
 * @see DefaultFeatureType
 */
final class SparseFeature extends AbstractFeature implements Cloneable {
    /**
     * For cross-version compatibility.
     */
    private static final long serialVersionUID = 2954323576287152427L;

    /**
     * A {@link #valuesKind} flag meaning that the {@link #properties} map contains raw values.
     */
    private static final byte VALUES = 0; // Must be zero, because we want it to be 'valuesKind' default value.

    /**
     * A {@link #valuesKind} flag meaning that the {@link #properties} map contains {@link Property} instances.
     */
    private static final byte PROPERTIES = 1;

    /**
     * A {@link #valuesKind} flag meaning that the {@link #properties} map is invalid.
     */
    private static final byte CORRUPTED = 2;

    /**
     * The map of property names to keys in the {@link #properties} map. This map is a reference to the
     * {@link DefaultFeatureType#indices} map (potentially shared by many feature instances) and shall
     * not be modified.
     *
     * <p>We use those indices as {@link #properties} keys instead than using directly the property names
     * in order to resolve aliases.</p>
     */
    private final Map<String, Integer> indices;

    /**
     * The properties (attributes or feature associations) in this feature.
     *
     * Conceptually, values in this map are {@link Property} instances. However at first we will store
     * only the property <em>values</em>, and build the full {@code Property} objects only if they are
     * requested. The intend is to reduce the amount of allocated objects as much as possible, because
     * typical SIS applications may create a very large amount of features.
     *
     * @see #valuesKind
     */
    private HashMap<Integer, Object> properties;

    /**
     * {@link #PROPERTIES} if the values in the {@link #properties} map are {@link Property} instances,
     * or {@link #VALUES} if the map contains only the "raw" property values.
     *
     * <p>This field is initially {@code VALUES}, and will be set to {@code PROPERTIES} only if at least
     * one {@code Property} instance has been requested. In such case, all property values will have been
     * wrapped into their appropriate {@code Property} instance.</p>
     */
    private byte valuesKind;

    /**
     * Creates a new feature of the given type.
     *
     * @param type Information about the feature (name, characteristics, <i>etc.</i>).
     */
    public SparseFeature(final DefaultFeatureType type) {
        super(type);
        indices = type.indices();
        properties = new HashMap<Integer, Object>();
    }

    /**
     * Returns the index for the property of the given name, or {@link DefaultFeatureType#OPERATION_INDEX}
     * if the property is a parameterless operation.
     *
     * @param  name The property name.
     * @return The index for the property of the given name,
     *         or a negative value if the property is a parameterless operation.
     * @throws PropertyNotFoundException If the given argument is not a property name of this feature.
     */
    private int getIndex(final String name) throws PropertyNotFoundException {
        final Integer index = indices.get(name);
        if (index != null) {
            return index;
        }
        throw new PropertyNotFoundException(Errors.format(Errors.Keys.PropertyNotFound_2, getName(), name));
    }

    /**
     * Returns the property name at the given index.
     * Current implementation is inefficient, but this method should rarely be invoked.
     */
    private String nameOf(final Integer index) {
        for (final Map.Entry<String, Integer> entry : indices.entrySet()) {
            if (index.equals(entry.getValue())) {
                return entry.getKey();
            }
        }
        // Should never reach this point.
        throw new AssertionError(index);
    }

    /**
     * Ensures that the {@link #properties} map contains {@link Property} instances instead than
     * property values. The conversion, if needed, will be performed at most once per feature.
     */
    private void requireMapOfProperties() {
        if (valuesKind != PROPERTIES) {
            if (!properties.isEmpty()) { // The map is typically empty when this method is first invoked.
                if (valuesKind != VALUES) {
                    throw new CorruptedObjectException(getName());
                }
                valuesKind = CORRUPTED;
                for (final Map.Entry<Integer, Object> entry : properties.entrySet()) {
                    final String key = nameOf(entry.getKey());
                    final Object value = entry.getValue();
                    if (entry.setValue(createProperty(key, value)) != value) {
                        throw new ConcurrentModificationException(key);
                    }
                }
            }
            valuesKind = PROPERTIES; // Set only on success.
        }
    }

    /**
     * Returns the property (attribute, operation or association) of the given name.
     *
     * @param  name The property name.
     * @return The property of the given name.
     * @throws PropertyNotFoundException If the given argument is not a property name of this feature.
     */
    @Override
<<<<<<< HEAD
    public Object getProperty(final String name) throws IllegalArgumentException {
=======
    public Property getProperty(final String name) throws PropertyNotFoundException {
>>>>>>> da8b36c9
        ArgumentChecks.ensureNonNull("name", name);
        requireMapOfProperties();
        return getPropertyInstance(name);
    }

    /**
     * Implementation of {@link #getProperty(String)} invoked when we know that the {@link #properties}
     * map contains {@code Property} instances (as opposed to their value).
     */
    private Property getPropertyInstance(final String name) throws PropertyNotFoundException {
        assert valuesKind == PROPERTIES : valuesKind;
        final Integer index = getIndex(name);
        if (index < 0) {
            return (Property) getOperationResult(name);
        }
        Property property = (Property) properties.get(index);
        if (property == null) {
            property = createProperty(name);
            replace(index, null, property);
        }
        return property;
    }

    /**
     * Sets the property (attribute, operation or association).
     *
     * @param  property The property to set.
     * @throws IllegalArgumentException if the type of the given property is not one of the types
     *         known to this feature, or if the property can not be set for another reason.
     */
    @Override
    public void setProperty(final Object property) throws IllegalArgumentException {
        ArgumentChecks.ensureNonNull("property", property);
        final String name = ((Property) property).getName().toString();
        verifyPropertyType(name, (Property) property);
        requireMapOfProperties();
        /*
         * Following index should never be OPERATION_INDEX (a negative value) because the call
         * to 'verifyPropertyType(name, property)' shall have rejected all Operation types.
         */
        properties.put(indices.get(name), property);
    }

    /**
     * Returns the value for the property of the given name.
     *
     * @param  name The property name.
     * @return The value for the given property, or {@code null} if none.
     * @throws PropertyNotFoundException If the given argument is not an attribute or association name of this feature.
     */
    @Override
    public Object getPropertyValue(final String name) throws PropertyNotFoundException {
        ArgumentChecks.ensureNonNull("name", name);
        final Integer index = getIndex(name);
        if (index < 0) {
            return getOperationValue(name);
        }
        final Object element = properties.get(index);
        if (element != null) {
            if (valuesKind == VALUES) {
                return element; // Most common case.
            } else if (element instanceof AbstractAttribute<?>) {
                return getAttributeValue((AbstractAttribute<?>) element);
            } else if (element instanceof AbstractAssociation) {
                return getAssociationValue((AbstractAssociation) element);
            } else if (valuesKind == PROPERTIES) {
                throw unsupportedPropertyType(((Property) element).getName());
            } else {
                throw new CorruptedObjectException(getName());
            }
        } else if (properties.containsKey(index)) {
            return null; // Null has been explicitely set.
        } else {
            return getDefaultValue(name);
        }
    }

    /**
     * Sets the value for the property of the given name.
     *
     * @param  name  The attribute name.
     * @param  value The new value for the given attribute (may be {@code null}).
     * @throws ClassCastException If the value is not assignable to the expected value class.
     * @throws IllegalArgumentException If the given value can not be assigned for another reason.
     */
    @Override
    public void setPropertyValue(final String name, final Object value) throws IllegalArgumentException {
        ArgumentChecks.ensureNonNull("name", name);
        final Integer index = getIndex(name);
        if (index < 0) {
            setOperationValue(name, value);
            return;
        }
        if (valuesKind == VALUES) {
            final Object previous = properties.put(index, value);
            /*
             * Slight optimization:  if we replaced a previous value of the same class, then we can skip the
             * checks for name and type validity since those checks have been done previously. But if we add
             * a new value or a value of a different type, then we need to check the name and type validity.
             */
            if (!canSkipVerification(previous, value)) {
                Object toStore = previous; // This initial value will restore the previous value if the check fail.
                try {
                    toStore = verifyPropertyValue(name, value);
                } finally {
                    if (toStore != value) {
                        replace(index, value, toStore);
                    }
                }
            }
        } else if (valuesKind == PROPERTIES) {
            setPropertyValue(getPropertyInstance(name), value);
        } else {
            throw new CorruptedObjectException(getName());
        }
    }

    /**
     * Sets a value in the {@link #properties} map.
     *
     * @param index    The key of the property to set.
     * @param oldValue The old value, used for verification purpose.
     * @param newValue The new value.
     */
    private void replace(final Integer index, final Object oldValue, final Object newValue) {
        if (properties.put(index, newValue) != oldValue) {
            throw new ConcurrentModificationException(nameOf(index));
        }
    }

    /**
     * Verifies if all current properties met the constraints defined by the feature type. This method returns
     * {@linkplain org.apache.sis.metadata.iso.quality.DefaultDataQuality#getReports() reports} for all invalid
     * properties, if any.
     */
    @Override
    public DataQuality quality() {
        if (valuesKind == VALUES) {
            final Validator v = new Validator(ScopeCode.FEATURE);
            for (final Map.Entry<String, Integer> entry : indices.entrySet()) {
                v.validateAny(type.getProperty(entry.getKey()), properties.get(entry.getValue()));
            }
            return v.quality;
        }
        /*
         * Slower path when there is a possibility that user overridden the Property.quality() methods.
         */
        return super.quality();
    }

    /**
     * Returns a copy of this feature
     * This method clones also all {@linkplain Cloneable cloneable} property instances in this feature,
     * but not necessarily property values. Whether the property values are cloned or not (i.e. whether
     * the clone operation is <cite>deep</cite> or <cite>shallow</cite>) depends on the behavior or
     * property {@code clone()} methods.
     *
     * @return A clone of this attribute.
     * @throws CloneNotSupportedException if this feature can not be cloned, typically because
     *         {@code clone()} on a property instance failed.
     */
    @Override
    @SuppressWarnings("unchecked")
    public SparseFeature clone() throws CloneNotSupportedException {
        final SparseFeature clone = (SparseFeature) super.clone();
        clone.properties = (HashMap<Integer,Object>) clone.properties.clone();
        switch (clone.valuesKind) {
            default:        throw new AssertionError(clone.valuesKind);
            case CORRUPTED: throw new CorruptedObjectException(clone.getName());
            case VALUES:    break; // Nothing to do.
            case PROPERTIES: {
                final Cloner cloner = new Cloner();
                for (final Map.Entry<Integer,Object> entry : clone.properties.entrySet()) {
                    final Property property = (Property) entry.getValue();
                    if (property instanceof Cloneable) {
                        entry.setValue(cloner.clone(property));
                    }
                }
                break;
            }
        }
        return clone;
    }

    /**
     * Returns a hash code value for this feature.
     * This implementation computes the hash code using only the property values, not the {@code Property} instances,
     * in order to keep the hash code value stable before and after the {@code properties} map is (conceptually)
     * promoted from the {@code Map<Integer,Object>} type to the {@code Map<Integer,Property>} type.
     *
     * @return A hash code value.
     */
    @Override
    public int hashCode() {
        int code = type.hashCode() * 37;
        if (valuesKind == PROPERTIES) {
            for (final Map.Entry<Integer,Object> entry : properties.entrySet()) {
                final Object p = entry.getValue();
                final Object value;
                if (p instanceof Attribute<?>) {
                    value = getAttributeValue((Attribute<?>) p);
                } else if (p instanceof FeatureAssociation) {
                    value = getAssociationValue((FeatureAssociation) p);
                } else {
                    value = null;
                }
                code += Objects.hashCode(entry.getKey()) ^ Objects.hashCode(value);
            }
        } else {
            code += properties.hashCode();
        }
        return code;
    }

    /**
     * Compares this feature with the given object for equality.
     *
     * @return {@code true} if both objects are equal.
     */
    @Override
    public boolean equals(final Object obj) {
        if (obj == this) {
            return true;
        }
        if (obj instanceof SparseFeature) {
            final SparseFeature that = (SparseFeature) obj;
            if (type.equals(that.type)) {
                final boolean asProperties = (valuesKind == PROPERTIES);
                if (asProperties != (that.valuesKind == PROPERTIES)) {
                    if (asProperties) {
                        that.requireMapOfProperties();
                    } else {
                        requireMapOfProperties();
                    }
                }
                return properties.equals(that.properties);
            }
        }
        return false;
    }
}<|MERGE_RESOLUTION|>--- conflicted
+++ resolved
@@ -26,16 +26,9 @@
 import org.apache.sis.util.CorruptedObjectException;
 import org.apache.sis.util.resources.Errors;
 
-<<<<<<< HEAD
-=======
 // Branch-dependent imports
 import org.apache.sis.internal.jdk7.Objects;
-import org.opengis.feature.Property;
-import org.opengis.feature.Attribute;
-import org.opengis.feature.FeatureAssociation;
-import org.opengis.feature.PropertyNotFoundException;
-
->>>>>>> da8b36c9
+
 
 /**
  * A feature in which only a small fraction of properties are expected to be provided. This implementation uses
@@ -123,14 +116,14 @@
      * @param  name The property name.
      * @return The index for the property of the given name,
      *         or a negative value if the property is a parameterless operation.
-     * @throws PropertyNotFoundException If the given argument is not a property name of this feature.
-     */
-    private int getIndex(final String name) throws PropertyNotFoundException {
+     * @throws IllegalArgumentException If the given argument is not a property name of this feature.
+     */
+    private int getIndex(final String name) throws IllegalArgumentException {
         final Integer index = indices.get(name);
         if (index != null) {
             return index;
         }
-        throw new PropertyNotFoundException(Errors.format(Errors.Keys.PropertyNotFound_2, getName(), name));
+        throw new IllegalArgumentException(Errors.format(Errors.Keys.PropertyNotFound_2, getName(), name));
     }
 
     /**
@@ -175,14 +168,10 @@
      *
      * @param  name The property name.
      * @return The property of the given name.
-     * @throws PropertyNotFoundException If the given argument is not a property name of this feature.
-     */
-    @Override
-<<<<<<< HEAD
+     * @throws IllegalArgumentException If the given argument is not a property name of this feature.
+     */
+    @Override
     public Object getProperty(final String name) throws IllegalArgumentException {
-=======
-    public Property getProperty(final String name) throws PropertyNotFoundException {
->>>>>>> da8b36c9
         ArgumentChecks.ensureNonNull("name", name);
         requireMapOfProperties();
         return getPropertyInstance(name);
@@ -192,7 +181,7 @@
      * Implementation of {@link #getProperty(String)} invoked when we know that the {@link #properties}
      * map contains {@code Property} instances (as opposed to their value).
      */
-    private Property getPropertyInstance(final String name) throws PropertyNotFoundException {
+    private Property getPropertyInstance(final String name) throws IllegalArgumentException {
         assert valuesKind == PROPERTIES : valuesKind;
         final Integer index = getIndex(name);
         if (index < 0) {
@@ -231,10 +220,10 @@
      *
      * @param  name The property name.
      * @return The value for the given property, or {@code null} if none.
-     * @throws PropertyNotFoundException If the given argument is not an attribute or association name of this feature.
-     */
-    @Override
-    public Object getPropertyValue(final String name) throws PropertyNotFoundException {
+     * @throws IllegalArgumentException If the given argument is not an attribute or association name of this feature.
+     */
+    @Override
+    public Object getPropertyValue(final String name) throws IllegalArgumentException {
         ArgumentChecks.ensureNonNull("name", name);
         final Integer index = getIndex(name);
         if (index < 0) {
@@ -382,10 +371,10 @@
             for (final Map.Entry<Integer,Object> entry : properties.entrySet()) {
                 final Object p = entry.getValue();
                 final Object value;
-                if (p instanceof Attribute<?>) {
-                    value = getAttributeValue((Attribute<?>) p);
-                } else if (p instanceof FeatureAssociation) {
-                    value = getAssociationValue((FeatureAssociation) p);
+                if (p instanceof AbstractAttribute<?>) {
+                    value = getAttributeValue((AbstractAttribute<?>) p);
+                } else if (p instanceof AbstractAssociation) {
+                    value = getAssociationValue((AbstractAssociation) p);
                 } else {
                     value = null;
                 }
