--- conflicted
+++ resolved
@@ -229,25 +229,12 @@
      *
      * @throws IllegalArgumentException if two properties have the same name.
      */
-<<<<<<< HEAD
-    private static Map<String, DefaultAttributeType<?>> byName(final List<DefaultAttributeType<?>> characteristics) {
-        final int length = characteristics.size();
-        final Map<String, DefaultAttributeType<?>> byName =
-                new HashMap<String, DefaultAttributeType<?>>(Containers.hashMapCapacity(length));
-        for (int i=0; i<length; i++) {
-            final DefaultAttributeType<?> c = characteristics.get(i);
-            ArgumentChecks.ensureNonNullElement("characteristics", i, c);
-            final GenericName name = c.getName();
-            if (name == null) {
-                throw new IllegalArgumentException(Errors.format(
-                        Errors.Keys.MissingValueForProperty_1, "characteristics[" + i + "].name"));
-=======
     private void computeTransientFields() {
         final int capacity = Containers.hashMapCapacity(properties.size());
         isSimple     = true;
-        byName       = new LinkedHashMap<>(capacity);
-        indices      = new HashMap<>(capacity);
-        assignableTo = new HashSet<>(4);
+        byName       = new LinkedHashMap<String,PropertyType>(capacity);
+        indices      = new HashMap<String,Integer>(capacity);
+        assignableTo = new HashSet<GenericName>(4);
         assignableTo.add(getName());
         scanPropertiesFrom(this);
         byName       = CollectionsExt.unmodifiableOrCopy(byName);
@@ -267,7 +254,6 @@
         for (final DefaultFeatureType parent : source.getSuperTypes()) {
             if (assignableTo.add(parent.getName())) {
                 scanPropertiesFrom(parent);
->>>>>>> a996eeb8
             }
         }
         int index = -1;
@@ -281,7 +267,7 @@
             final PropertyType previous = byName.put(name, property);
             if (previous != null) {
                 if (done == null) {
-                    done = new IdentityHashMap<>(4); // Guard against infinite recursivity.
+                    done = new IdentityHashMap<DefaultFeatureType,Boolean>(4); // Guard against infinite recursivity.
                 }
                 if (!isAssignableIgnoreName(previous, property, done)) {
                     final GenericName owner = ownerOf(previous);
@@ -339,16 +325,6 @@
      * @param source The feature which contains the property (typically {@code this}).
      * @param index  Index of the property having the given name.
      */
-<<<<<<< HEAD
-    private void readObject(final ObjectInputStream in) throws IOException, ClassNotFoundException {
-        in.defaultReadObject();
-        try {
-            final Field field = DefaultFeatureType.class.getDeclaredField("byName");
-            field.setAccessible(true);
-            field.set(this, byName(characteristics));
-        } catch (Exception e) { // ReflectiveOperationException on the JDK7 branch.
-            throw new AssertionError(e);
-=======
     private String toString(final GenericName name, final DefaultFeatureType source, final int index) {
         short key = Errors.Keys.MissingValueForProperty_1;
         if (name != null) {
@@ -357,7 +333,6 @@
                 return s;
             }
             key = Errors.Keys.EmptyProperty_1;
->>>>>>> a996eeb8
         }
         final StringBuilder b = new StringBuilder(30);
         if (source != this) {
