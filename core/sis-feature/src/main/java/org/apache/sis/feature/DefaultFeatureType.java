--- conflicted
+++ resolved
@@ -36,7 +36,7 @@
 import org.apache.sis.internal.util.UnmodifiableArrayList;
 
 // Branch-dependent imports
-import java.util.Objects;
+import org.apache.sis.internal.jdk7.Objects;
 import org.opengis.feature.PropertyType;
 import org.opengis.feature.AttributeType;
 import org.opengis.feature.FeatureType;
@@ -327,16 +327,8 @@
             final String name = toString(property.getName(), source, index);
             final PropertyType previous = byName.put(name, property);
             if (previous != null) {
-<<<<<<< HEAD
-                if (done == null) {
-                    done = new IdentityHashMap<DefaultFeatureType,Boolean>(4); // Guard against infinite recursivity.
-                }
-                if (!isAssignableIgnoreName(previous, property, done)) {
-                    final GenericName owner = ownerOf(previous);
-=======
                 if (!isAssignableIgnoreName(previous, property)) {
                     final GenericName owner = ownerOf(this, previous);
->>>>>>> 465d7953
                     throw new IllegalArgumentException(Errors.format(Errors.Keys.PropertyAlreadyExists_2,
                             (owner != null) ? owner : "?", name));
                 }
