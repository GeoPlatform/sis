/*
 * Licensed to the Apache Software Foundation (ASF) under one or more
 * contributor license agreements.  See the NOTICE file distributed with
 * this work for additional information regarding copyright ownership.
 * The ASF licenses this file to You under the Apache License, Version 2.0
 * (the "License"); you may not use this file except in compliance with
 * the License.  You may obtain a copy of the License at
 *
 *     http://www.apache.org/licenses/LICENSE-2.0
 *
 * Unless required by applicable law or agreed to in writing, software
 * distributed under the License is distributed on an "AS IS" BASIS,
 * WITHOUT WARRANTIES OR CONDITIONS OF ANY KIND, either express or implied.
 * See the License for the specific language governing permissions and
 * limitations under the License.
 */
package org.apache.sis.feature.builder;

import java.util.Map;
import java.util.HashMap;
import java.util.List;
import java.util.Locale;
import org.opengis.util.ScopedName;
import org.opengis.util.GenericName;
import org.apache.sis.feature.AbstractIdentifiedType;
import org.apache.sis.util.resources.Vocabulary;
import org.apache.sis.util.resources.Errors;
import org.apache.sis.util.NullArgumentException;
import org.apache.sis.util.Localized;
import org.apache.sis.util.Classes;
import org.apache.sis.util.Debug;

// Branch-dependent imports
import org.apache.sis.internal.jdk7.Objects;


/**
 * Information common to all kind of types (feature, association, characteristics).
 * Those information are:
 *
 * <ul>
 *   <li>the name        — a unique name which can be defined within a scope (or namespace).</li>
 *   <li>the definition  — a concise definition of the element.</li>
 *   <li>the designation — a natural language designator for the element for user interfaces.</li>
 *   <li>the description — information beyond that required for concise definition of the element.</li>
 * </ul>
 *
 * <div class="section">Default namespace</div>
 * In many cases, the names of all {@code AttributeType}s and {@code AssociationRole}s to create
 * within a {@code FeatureType} share the same namespace.
 * For making name creations more convenient, a default namespace can be
 * {@linkplain FeatureTypeBuilder#setDefaultScope specified once} and applied automatically
 * to all names created by the {@link #setName(String)} method.
 *
 * @author  Johann Sorel (Geomatys)
 * @author  Martin Desruisseaux (Geomatys)
 * @since   0.8
 * @version 0.8
 * @module
 */
public abstract class TypeBuilder implements Localized {
    /**
     * The feature name, definition, designation and description.
     * The name is mandatory; all other information are optional.
     */
    private final Map<String,Object> identification;

    /**
     * Creates a new builder initialized to the values of the given builder.
     *
     * @param builder  the builder from which to copy information.
     */
    TypeBuilder(final TypeBuilder builder) {
        identification = new HashMap<String,Object>(builder.identification);
    }

    /**
     * Creates a new builder initialized to the values of an existing type.
     */
<<<<<<< HEAD
    TypeBuilder(final AbstractIdentifiedType template, final Locale locale) {
=======
    TypeBuilder(final IdentifiedType template, final Locale locale) {
        identification = new HashMap<String,Object>(4);
>>>>>>> f610de4e
        putIfNonNull(Errors.LOCALE_KEY, locale);
        if (template != null) {
            putIfNonNull(AbstractIdentifiedType.NAME_KEY,        template.getName());
            putIfNonNull(AbstractIdentifiedType.DEFINITION_KEY,  template.getDefinition());
            putIfNonNull(AbstractIdentifiedType.DESIGNATION_KEY, template.getDesignation());
            putIfNonNull(AbstractIdentifiedType.DESCRIPTION_KEY, template.getDescription());
        }
    }

    /**
     * Puts the given value in the {@link #identification} map if the value is non-null.
     * This method should be invoked only when the {@link #identification} map is known
     * to not contain any value for the given key.
     */
    private void putIfNonNull(final String key, final Object value) {
        if (value != null) {
            identification.put(key, value);
        }
    }

    /**
     * Returns the map of properties to give to the {@code FeatureType} or {@code PropertyType} constructor.
     * If the map does not contains a name, a default name may be generated.
     */
    @SuppressWarnings("ReturnOfCollectionOrArrayField")
    final Map<String,Object> identification() {
        if (identification.get(AbstractIdentifiedType.NAME_KEY) == null) {
            String name = getDefaultName();
            if (name != null) {
                final int length = name.length();
                if (length != 0) {
                    final int c  = name.codePointAt(0);
                    final int lc = Character.toLowerCase(c);
                    if (c != lc) {
                        final int n = Character.charCount(c);
                        if (n >= length || Character.isLowerCase(name.codePointAt(n))) {
                            final StringBuilder buffer = new StringBuilder(length);
                            name = buffer.appendCodePoint(lc).append(name, n, length).toString();
                        }
                    }
                    identification.put(AbstractIdentifiedType.NAME_KEY, name(null, name));
                }
            }
        }
        return identification;
    }

    /**
     * If the object created by the last call to {@code build()} has been cached, clears that cache.
     */
    abstract void clearCache();

    /**
     * Creates a generic name from the given scope and local part.
     * An empty scope means no scope. A {@code null} scope means the
     * {@linkplain FeatureTypeBuilder#setDefaultScope(String) default scope}.
     *
     * @param scope      the scope of the name to create, or {@code null} if the name is local.
     * @param localPart  the local part of the generic name (can not be {@code null}).
     */
    abstract GenericName name(String scope, String localPart);

    /**
     * Returns the name of the {@code IdentifiedType} to create, or {@code null} if undefined.
     * This method returns the value built from the last call to a {@code setName(…)} method,
     * or a default name or {@code null} if no name has been explicitely specified.
     *
     * @return the name of the {@code IdentifiedType} to create (may be a default name or {@code null}).
     *
     * @see AbstractIdentifiedType#getName()
     * @see #setName(GenericName)
     */
    public GenericName getName() {
        return (GenericName) identification().get(AbstractIdentifiedType.NAME_KEY);
    }

    /**
     * Returns a default name to use if the user did not specified a name. The first letter will be changed to
     * lower case (unless the name looks like an acronym) for compliance with Java convention on property names.
     */
    String getDefaultName() {
        return null;
    }

    /**
     * Returns the name to use for displaying error messages.
     */
    final String getDisplayName() {
        final GenericName name = getName();
        return (name != null) ? name.toString() : Vocabulary.getResources(identification).getString(Vocabulary.Keys.Unnamed);
    }

    /**
     * Sets the {@code IdentifiedType} name as a generic name.
     * If another name was defined before this method call, that previous value will be discarded.
     *
     * <div class="note"><b>Note for subclasses:</b>
     * all {@code setName(…)} convenience methods in this builder delegate to this method.
     * Consequently this method can be used as a central place where to control the creation of all names.</div>
     *
     * @param  name  the generic name (can not be {@code null}).
     * @return {@code this} for allowing method calls chaining.
     *
     * @see #getName()
     * @see #setName(String)
     * @see AbstractIdentifiedType#NAME_KEY
     */
    public TypeBuilder setName(final GenericName name) {
        ensureNonNull("name", name);
        if (!name.equals(identification.put(AbstractIdentifiedType.NAME_KEY, name))) {
            clearCache();
        }
        return this;
    }

    /**
     * Sets the {@code IdentifiedType} name as a simple string with the default scope.
     * The default scope is the value specified by the last call to {@link FeatureTypeBuilder#setDefaultScope(String)}.
     * The name will be a {@linkplain org.apache.sis.util.iso.DefaultLocalName local name} if no default scope
     * has been specified, or a {@linkplain org.apache.sis.util.iso.DefaultScopedName scoped name} otherwise.
     *
     * <p>This convenience method creates a {@link GenericName} instance,
     * then delegates to {@link #setName(GenericName)}.</p>
     *
     * @param  localPart  the local part of the generic name (can not be {@code null}).
     * @return {@code this} for allowing method calls chaining.
     *
     * @see #getName()
     * @see #setName(String, String)
     */
    public TypeBuilder setName(final String localPart) {
        ensureNonEmpty("localPart", localPart);
        return setName(name(null, localPart));
    }

    /**
     * Sets the {@code IdentifiedType} name as a string in the given scope.
     * The name will be a {@linkplain org.apache.sis.util.iso.DefaultLocalName local name} if the given scope is
     * {@code null} or empty, or a {@linkplain org.apache.sis.util.iso.DefaultScopedName scoped name} otherwise.
     * If a {@linkplain FeatureTypeBuilder#setDefaultScope(String) default scope} has been specified, then the
     * {@code scope} argument overrides it.
     *
     * <p>This convenience method creates a {@link GenericName} instance,
     * then delegates to {@link #setName(GenericName)}.</p>
     *
     * @param  scope      the scope of the name to create, or {@code null} if the name is local.
     * @param  localPart  the local part of the generic name (can not be {@code null}).
     * @return {@code this} for allowing method calls chaining.
     *
     * @see #getName()
     * @see #setName(String)
     */
    public TypeBuilder setName(String scope, final String localPart) {
        ensureNonEmpty("localPart", localPart);
        if (scope == null) {
            scope = "";                                 // For preventing the use of default scope.
        }
        return setName(name(scope, localPart));
    }

    /**
     * Returns a concise definition of the element.
     *
     * @return concise definition of the element, or {@code null} if none.
     *
     * @see AbstractIdentifiedType#getDefinition()
     */
    public CharSequence getDefinition() {
        return (CharSequence) identification.get(AbstractIdentifiedType.DEFINITION_KEY);
    }

    /**
     * Sets a concise definition of the element.
     *
     * @param  definition a concise definition of the element, or {@code null} if none.
     * @return {@code this} for allowing method calls chaining.
     *
     * @see #getDefinition()
     * @see AbstractIdentifiedType#DEFINITION_KEY
     */
    public TypeBuilder setDefinition(final CharSequence definition) {
        if (!Objects.equals(definition, identification.put(AbstractIdentifiedType.DEFINITION_KEY, definition))) {
            clearCache();
        }
        return this;
    }

    /**
     * Returns a natural language designator for the element.
     * This can be used as an alternative to the {@linkplain #getName() name} in user interfaces.
     *
     * @return natural language designator for the element, or {@code null} if none.
     *
     * @see AbstractIdentifiedType#getDesignation()
     */
    public CharSequence getDesignation() {
        return (CharSequence) identification.get(AbstractIdentifiedType.DESIGNATION_KEY);
    }

    /**
     * Sets a natural language designator for the element.
     * This can be used as an alternative to the {@linkplain #getName() name} in user interfaces.
     *
     * @param  designation a natural language designator for the element, or {@code null} if none.
     * @return {@code this} for allowing method calls chaining.
     *
     * @see #getDesignation()
     * @see AbstractIdentifiedType#DESIGNATION_KEY
     */
    public TypeBuilder setDesignation(final CharSequence designation) {
        if (!Objects.equals(designation, identification.put(AbstractIdentifiedType.DESIGNATION_KEY, designation))) {
            clearCache();
        }
        return this;
    }

    /**
     * Returns optional information beyond that required for concise definition of the element.
     * The description may assist in understanding the element scope and application.
     *
     * @return information beyond that required for concise definition of the element, or {@code null} if none.
     *
     * @see AbstractIdentifiedType#getDescription()
     */
    public CharSequence getDescription() {
        return (CharSequence) identification.get(AbstractIdentifiedType.DESCRIPTION_KEY);
    }

    /**
     * Sets optional information beyond that required for concise definition of the element.
     * The description may assist in understanding the feature scope and application.
     *
     * @param  description  information beyond that required for concise definition of the element, or {@code null} if none.
     * @return {@code this} for allowing method calls chaining.
     *
     * @see #getDescription()
     * @see AbstractIdentifiedType#DESCRIPTION_KEY
     */
    public TypeBuilder setDescription(final CharSequence description) {
        if (!Objects.equals(description, identification.put(AbstractIdentifiedType.DESCRIPTION_KEY, description))) {
            clearCache();
        }
        return this;
    }

    /**
     * Returns the element of the given name in the given list. The given name does not need to contains
     * all elements of a {@link ScopedName}; it can be only the tip (for example {@code "myName"} instead
     * of {@code "myScope:myName"}) provided that ignoring the name head does not create ambiguity.
     *
     * @param  types  the collection where to search for an element of the given name.
     * @param  name   name of the element to search.
     * @return element of the given name, or {@code null} if none were found.
     * @throws IllegalArgumentException if the given name is ambiguous.
     */
    final <E extends TypeBuilder> E forName(final List<E> types, final String name) {
        E best      = null;                     // Best type found so far.
        E ambiguity = null;                     // If two types are found at the same depth, the other type.
        int depth   = Integer.MAX_VALUE;        // Number of path elements that we had to ignore in the GenericName.
        for (final E type : types) {
            GenericName candidate = type.getName();
            for (int d=0; candidate != null; d++) {
                if (name.equals(candidate.toString())) {
                    if (d < depth) {
                        best      = type;
                        ambiguity = null;
                        depth     = d;
                        break;
                    }
                    if (d == depth) {
                        ambiguity = type;
                        break;
                    }
                }
                if (!(candidate instanceof ScopedName)) break;
                candidate = ((ScopedName) candidate).tail();
            }
        }
        if (ambiguity != null) {
            throw new IllegalArgumentException(errors().getString(
                    Errors.Keys.AmbiguousName_3, best.getName(), ambiguity.getName(), name));
        }
        return best;
    }

    /**
     * Returns the locale used for formatting error messages, or {@code null} if unspecified.
     * If unspecified, the system default locale will be used.
     *
     * @return the locale used for formatting error messages, or {@code null} if unspecified.
     */
    @Override
    public Locale getLocale() {
        return (Locale) identification.get(Errors.LOCALE_KEY);
    }

    /**
     * Returns the resources for error messages.
     */
    final Errors errors() {
        return Errors.getResources(identification);
    }

    /**
     * Same as {@link org.apache.sis.util.ArgumentChecks#ensureNonNull(String, Object)},
     * but uses the current locale in case of error.
     *
     * @param  name the name of the argument to be checked. Used only if an exception is thrown.
     * @param  object the user argument to check against null value.
     * @throws NullArgumentException if {@code object} is null.
     */
    final void ensureNonNull(final String name, final Object value) {
        if (value == null) {
            throw new NullArgumentException(errors().getString(Errors.Keys.NullArgument_1, name));
        }
    }

    /**
     * Ensures that this instance is still alive.
     *
     * @param owner  the owner of this instance. A value of null means that this instance should not be used any more.
     */
    final void ensureAlive(final TypeBuilder owner) {
        if (owner == null) {
            throw new IllegalStateException(errors().getString(Errors.Keys.DisposedInstanceOf_1, getClass()));
        }
    }

    /**
     * Same as {@link org.apache.sis.util.ArgumentChecks#ensureNonEmpty(String, CharSequence)},
     * but uses the current locale in case of error.
     *
     * @param  name the name of the argument to be checked. Used only if an exception is thrown.
     * @param  text the user argument to check against null value and empty sequences.
     * @throws NullArgumentException if {@code text} is null.
     * @throws IllegalArgumentException if {@code text} is empty.
     */
    final void ensureNonEmpty(final String name, final String text) {
        if (text == null) {
            throw new NullArgumentException(errors().getString(Errors.Keys.NullArgument_1, name));
        }
        if (text.length() == 0) {
            throw new IllegalArgumentException(errors().getString(Errors.Keys.EmptyArgument_1, name));
        }
    }

    /**
     * Returns a string representation of this object.
     * The returned string is for debugging purpose only and may change in any future SIS version.
     *
     * @return a string representation of this object for debugging purpose.
     */
    @Debug
    @Override
    public String toString() {
        return toString(new StringBuilder(Classes.getShortClassName(this))).toString();
    }

    /**
     * Partial implementation of {@link #toString()}. This method assumes that the class name
     * has already be written in the buffer.
     */
    final StringBuilder toString(final StringBuilder buffer) {
        toStringInternal(buffer.append("[“").append(getDisplayName()).append('”'));
        return buffer.append(']');
    }

    /**
     * Appends a text inside the value returned by {@link #toString()}, before the closing bracket.
     */
    void toStringInternal(StringBuilder buffer) {
    }

    /**
     * Invoked when a type builder has been removed from its parent.
     * Subclasses should override this method in a way that flag the builder as not usable anymore.
     */
    void remove() {
    }

    /**
     * Builds the feature or property type from the information specified to this builder.
     * If a type has already been built and this builder state has not changed since the type creation,
     * then the previously created {@code IdentifiedType} instance is returned.
     *
     * @return the feature or property type.
     * @throws IllegalStateException if the builder contains inconsistent information.
     */
    public abstract IdentifiedType build() throws IllegalStateException;
}<|MERGE_RESOLUTION|>--- conflicted
+++ resolved
@@ -77,12 +77,8 @@
     /**
      * Creates a new builder initialized to the values of an existing type.
      */
-<<<<<<< HEAD
     TypeBuilder(final AbstractIdentifiedType template, final Locale locale) {
-=======
-    TypeBuilder(final IdentifiedType template, final Locale locale) {
         identification = new HashMap<String,Object>(4);
->>>>>>> f610de4e
         putIfNonNull(Errors.LOCALE_KEY, locale);
         if (template != null) {
             putIfNonNull(AbstractIdentifiedType.NAME_KEY,        template.getName());
@@ -468,8 +464,11 @@
      * If a type has already been built and this builder state has not changed since the type creation,
      * then the previously created {@code IdentifiedType} instance is returned.
      *
+     * <div class="warning"><b>Warning:</b> In a future SIS version, the return type may be changed to the
+     * {@code org.opengis.feature.IdentifiedType} interface. This change is pending GeoAPI revision.</div>
+     *
      * @return the feature or property type.
      * @throws IllegalStateException if the builder contains inconsistent information.
      */
-    public abstract IdentifiedType build() throws IllegalStateException;
+    public abstract AbstractIdentifiedType build() throws IllegalStateException;
 }