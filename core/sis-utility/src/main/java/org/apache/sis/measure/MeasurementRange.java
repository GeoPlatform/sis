/*
 * Licensed to the Apache Software Foundation (ASF) under one or more
 * contributor license agreements.  See the NOTICE file distributed with
 * this work for additional information regarding copyright ownership.
 * The ASF licenses this file to You under the Apache License, Version 2.0
 * (the "License"); you may not use this file except in compliance with
 * the License.  You may obtain a copy of the License at
 *
 *     http://www.apache.org/licenses/LICENSE-2.0
 *
 * Unless required by applicable law or agreed to in writing, software
 * distributed under the License is distributed on an "AS IS" BASIS,
 * WITHOUT WARRANTIES OR CONDITIONS OF ANY KIND, either express or implied.
 * See the License for the specific language governing permissions and
 * limitations under the License.
 */
package org.apache.sis.measure;

import javax.measure.unit.Unit;
import javax.measure.converter.UnitConverter;
import javax.measure.converter.ConversionException;
import org.apache.sis.util.Numbers;
import org.apache.sis.util.resources.Errors;

// Related to JDK7
import org.apache.sis.internal.jdk7.Objects;


/**
 * A range of numbers associated with a unit of measurement. All operations performed by this
 * class ({@linkplain #union union}, {@linkplain #intersect intersection}, <i>etc.</i>) are
 * performed in the unit of measurement of {@code this} range object - values of the range
 * object given in argument are converted if needed before an operation is applied.
 *
 * <p>Other methods defined in this class:</p>
 * <ul>
 *   <li>Convenience {@code create(…)} static methods for every floating point primitive types.
 *       Usage of {@code MeasurementRange} with integer types is possible, but no convenience
 *       method is provided for integers because they are usually not representative of the
 *       nature of physical measurements.</li>
 *   <li>{@link #convertTo(Unit)} for converting the unit of measurement.</li>
 *   <li>{@link #castTo(Class)} for casting the range values to an other type.</li>
 * </ul>
 *
 * {@section Immutability and thread safety}
 * This class is immutable and thus inherently thread-safe.
 * Subclasses may or may not be immutable, at implementation choice. But implementors are
 * encouraged to make sure that subclasses remain immutable for more predictable behavior.
 *
 * @param <E> The type of range elements as a subclass of {@link Number}.
 *
 * @author  Martin Desruisseaux (IRD)
 * @since   0.3 (derived from geotk-2.4)
 * @version 0.5
 * @module
 *
 * @see RangeFormat
 * @see org.apache.sis.util.collection.RangeSet
 */
public class MeasurementRange<E extends Number & Comparable<? super E>> extends NumberRange<E> {
    /**
     * Serial number for inter-operability with different versions.
     */
    private static final long serialVersionUID = -3532903747339978756L;

    /**
     * The unit of measurement, or {@code null} if unknown.
     *
     * @see #unit()
     */
    private final Unit<?> unit;

    /**
     * Constructs a range of {@code float} values.
     * This method may return a shared instance, at implementation choice.
     *
     * @param  minValue       The minimal value, or {@link Float#NEGATIVE_INFINITY} if none.
     * @param  isMinIncluded  {@code true} if the minimal value is inclusive, or {@code false} if exclusive.
     * @param  maxValue       The maximal value, or {@link Float#POSITIVE_INFINITY} if none.
     * @param  isMaxIncluded  {@code true} if the maximal value is inclusive, or {@code false} if exclusive.
     * @param  unit           The unit of measurement, or {@code null} if unknown.
     * @return The new range of numeric values for the given endpoints and unit of measurement.
     */
    public static MeasurementRange<Float> create(float minValue, boolean isMinIncluded,
                                                 float maxValue, boolean isMaxIncluded, Unit<?> unit)
    {
<<<<<<< HEAD
        return new MeasurementRange<Float>(Float.class,
=======
        return unique(new MeasurementRange<>(Float.class,
>>>>>>> 8633c7e9
                valueOf("minValue", minValue, Float.NEGATIVE_INFINITY), isMinIncluded,
                valueOf("maxValue", maxValue, Float.POSITIVE_INFINITY), isMaxIncluded, unit));
    }

    /**
     * Constructs a range of {@code double} values.
     * This method may return a shared instance, at implementation choice.
     *
     * @param  minValue       The minimal value, or {@link Double#NEGATIVE_INFINITY} if none.
     * @param  isMinIncluded  {@code true} if the minimal value is inclusive, or {@code false} if exclusive.
     * @param  maxValue       The maximal value, or {@link Double#POSITIVE_INFINITY} if none.
     * @param  isMaxIncluded  {@code true} if the maximal value is inclusive, or {@code false} if exclusive.
     * @param  unit           The unit of measurement, or {@code null} if unknown.
     * @return The new range of numeric values for the given endpoints and unit of measurement.
     */
    public static MeasurementRange<Double> create(double minValue, boolean isMinIncluded,
                                                  double maxValue, boolean isMaxIncluded, Unit<?> unit)
    {
<<<<<<< HEAD
        return new MeasurementRange<Double>(Double.class,
=======
        return unique(new MeasurementRange<>(Double.class,
>>>>>>> 8633c7e9
                valueOf("minValue", minValue, Double.NEGATIVE_INFINITY), isMinIncluded,
                valueOf("maxValue", maxValue, Double.POSITIVE_INFINITY), isMaxIncluded, unit));
    }

    /**
     * Constructs a range using the smallest type of {@link Number} that can hold the given values.
     * This method performs the same work than {@link NumberRange#createBestFit
     * NumberRange.createBestFit(…)} with an additional {@code unit} argument.
     *
     * <p>This method may return a shared instance, at implementation choice.</p>
     *
     * @param  minValue       The minimal value, or {@code null} if none.
     * @param  isMinIncluded  {@code true} if the minimal value is inclusive, or {@code false} if exclusive.
     * @param  maxValue       The maximal value, or {@code null} if none.
     * @param  isMaxIncluded  {@code true} if the maximal value is inclusive, or {@code false} if exclusive.
     * @param  unit           The unit of measurement, or {@code null} if unknown.
     * @return The new range, or {@code null} if both {@code minValue} and {@code maxValue} are {@code null}.
     *
     * @see NumberRange#createBestFit(Number, boolean, Number, boolean)
     */
    @SuppressWarnings({"rawtypes","unchecked"})
    public static MeasurementRange<?> createBestFit(final Number minValue, final boolean isMinIncluded,
            final Number maxValue, final boolean isMaxIncluded, final Unit<?> unit)
    {
        final Class<? extends Number> type = Numbers.widestClass(
                Numbers.narrowestClass(minValue), Numbers.narrowestClass(maxValue));
        if (type == null) {
            return null;
        }
        return (MeasurementRange) unique(new MeasurementRange(type,
                Numbers.cast(minValue, type), isMinIncluded,
                Numbers.cast(maxValue, type), isMaxIncluded, unit));
    }

    /**
     * Constructs a range with the same values than the specified range and the given unit.
     * This is a copy constructor, with the addition of a unit of measurement.
     *
     * @param range The range to copy. The elements must be {@link Number} instances.
     * @param unit  The unit of measurement, or {@code null} if unknown.
     */
    public MeasurementRange(final Range<E> range, final Unit<?> unit) {
        super(range);
        this.unit = unit;
    }

    /**
     * Constructs a range of the given type with values from the given annotation.
     * This constructor does not verify if the given type is wide enough for the values of
     * the given annotation, because those information are usually static. If nevertheless
     * the given type is not wide enough, then the values are truncated in the same way
     * than the Java language casts primitive types.
     *
     * @param  type  The element type, restricted to one of {@link Byte}, {@link Short},
     *               {@link Integer}, {@link Long}, {@link Float} or {@link Double}.
     * @param  range The range of values.
     * @param  unit  The unit of measurement, or {@code null} if unknown.
     * @throws IllegalArgumentException If the given type is not one of the primitive
     *         wrappers for numeric types.
     */
    public MeasurementRange(final Class<E> type, final ValueRange range, final Unit<?> unit) throws IllegalArgumentException {
        super(type, range);
        this.unit = unit;
    }

    /**
     * Constructs a range of {@link Number} objects.
     *
     * @param type          The element type, usually one of {@link Float} or {@link Double}.
     * @param minValue      The minimal value, or {@code null} if none.
     * @param isMinIncluded {@code true} if the minimal value is inclusive, or {@code false} if exclusive.
     * @param maxValue      The maximal value, or {@code null} if none.
     * @param isMaxIncluded {@code true} if the maximal value is inclusive, or {@code false} if exclusive.
     * @param unit          The unit of measurement, or {@code null} if unknown.
     */
    public MeasurementRange(final Class<E> type,
                            final E minValue, final boolean isMinIncluded,
                            final E maxValue, final boolean isMaxIncluded,
                            final Unit<?> unit)
    {
        super(type, minValue, isMinIncluded, maxValue, isMaxIncluded);
        this.unit = unit;
    }

    /**
     * Constructs a range with the same values than the specified range,
     * casted to the specified type.
     *
     * @param type  The element type, usually one of {@link Byte}, {@link Short},
     *              {@link Integer}, {@link Long}, {@link Float} or {@link Double}.
     * @param range The range to copy. The elements must be {@link Number} instances.
     * @param unit  The unit of measurement, or {@code null} if unknown.
     */
    private MeasurementRange(final Class<E> type, final Range<? extends Number> range, final Unit<?> unit) {
        super(type, range);
        this.unit = unit;
    }

    /**
     * Creates a new range using the same element type and the same unit than this range.
     */
    @Override
    Range<E> create(final E minValue, final boolean isMinIncluded,
                    final E maxValue, final boolean isMaxIncluded)
    {
        return new MeasurementRange<E>(elementType, minValue, isMinIncluded, maxValue, isMaxIncluded, unit);
    }

    /**
     * Returns the unit of measurement, or {@code null} if unknown.
     *
     * @return The unit of measurement, or {@code null}.
     */
    @Override
    public Unit<?> unit() {
        return unit;
    }

    /**
     * Converts this range to the specified unit. If this measurement range has null unit,
     * then the specified target unit are simply assigned to the returned range with no
     * other changes.
     *
     * @param  targetUnit the target unit, or {@code null} for keeping the unit unchanged.
     * @return The converted range, or {@code this} if no conversion is needed.
     * @throws ConversionException if the target unit are not compatible with
     *         this {@linkplain #unit() range unit}.
     */
    public MeasurementRange<E> convertTo(final Unit<?> targetUnit) throws ConversionException {
        return convertAndCast(elementType, targetUnit);
    }

    /**
     * {@inheritDoc}
     *
     * @return {@inheritDoc}
     */
    @Override
    @SuppressWarnings("unchecked")
    public <N extends Number & Comparable<? super N>> MeasurementRange<N> castTo(final Class<N> type) {
        if (elementType == type) {
            return (MeasurementRange<N>) this;
        } else {
            return new MeasurementRange<N>(type, this, unit);
        }
    }

    /**
     * If the given range is an instance of {@code MeasurementRange}, converts that
     * range to the unit of this range. Otherwise returns the given range unchanged.
     *
     * @param  range The range to convert.
     * @return The converted range.
     * @throws IllegalArgumentException if the given target unit is not compatible with
     *         the unit of this range.
     */
    private <N extends E> Range<N> convert(final Range<N> range) throws IllegalArgumentException {
        if (range instanceof MeasurementRange<?>) try {
            return ((MeasurementRange<N>) range).convertAndCast(range.elementType, unit);
        } catch (ConversionException e) {
            throw new IllegalArgumentException(Errors.format(Errors.Keys.IncompatibleUnits_2,
                    ((MeasurementRange<?>) range).unit, unit), e);
        }
        return range;
    }

    /**
     * Casts the specified range to the specified type. If this class is associated to a unit of
     * measurement, then this method convert the {@code range} unit to the same unit than this
     * instance.
     *
     * @param type The class to cast to. Must be one of {@link Byte}, {@link Short},
     *             {@link Integer}, {@link Long}, {@link Float} or {@link Double}.
     * @return The casted range, or {@code range} if no cast is needed.
     */
    @Override
    <N extends Number & Comparable<? super N>>
    NumberRange<N> convertAndCast(final NumberRange<?> range, final Class<N> type)
            throws IllegalArgumentException
    {
        if (range instanceof MeasurementRange<?>) try {
            return ((MeasurementRange<?>) range).convertAndCast(type, unit);
        } catch (ConversionException e) {
            throw new IllegalArgumentException(Errors.format(Errors.Keys.IncompatibleUnits_2,
                    ((MeasurementRange<?>) range).unit, unit), e);
        }
        return new MeasurementRange<N>(type, range, unit);
    }

    /**
     * Casts this range to the specified type and converts to the specified unit.
     * This method is invoked on the {@code other} instance in expressions like
     * {@code this.operation(other)}.
     *
     * @param  type The class to cast to. Must be one of {@link Byte}, {@link Short},
     *             {@link Integer}, {@link Long}, {@link Float} or {@link Double}.
     * @param  targetUnit the target unit, or {@code null} for no change.
     * @return The casted range, or {@code this}.
     * @throws ConversionException if the given target unit is not compatible with
     *         the unit of this range.
     */
    @SuppressWarnings("unchecked")
    private <N extends Number & Comparable<? super N>> MeasurementRange<N>
            convertAndCast(final Class<N> type, Unit<?> targetUnit) throws ConversionException
    {
        if (targetUnit == null || targetUnit.equals(unit)) {
            if (elementType == type) {
                return (MeasurementRange<N>) this;
            }
            targetUnit = unit;
        } else if (unit != null) {
            final UnitConverter converter = unit.getConverterToAny(targetUnit);
            if (!converter.equals(UnitConverter.IDENTITY)) {
                boolean minInc = isMinIncluded;
                boolean maxInc = isMaxIncluded;
                double minimum = converter.convert(getMinDouble());
                double maximum = converter.convert(getMaxDouble());
                if (minimum > maximum) {
                    final double  td = minimum; minimum = maximum; maximum = td;
                    final boolean tb = minInc;  minInc  = maxInc;  maxInc  = tb;
                }
                if (Numbers.isInteger(type)) {
                    minInc &= (minimum == (minimum = Math.floor(minimum)));
                    maxInc &= (maximum == (maximum = Math.ceil (maximum)));
                }
                return new MeasurementRange<N>(type,
                        Numbers.cast(minimum, type), minInc,
                        Numbers.cast(maximum, type), maxInc, targetUnit);
            }
        }
        return new MeasurementRange<N>(type, this, targetUnit);
    }

    /**
     * Returns an initially empty array of the given length.
     */
    @Override
    @SuppressWarnings({"unchecked","rawtypes"}) // Generic array creation.
    final Range<E>[] newArray(final int length) {
        return new MeasurementRange[length];
    }

    /**
     * {@inheritDoc}
     * If the given range is an instance of {@code MeasurementRange}, then this method converts
     * the value of the other range to the unit of measurement of this range before to perform
     * the operation.
     *
     * @return {@inheritDoc}
     * @throws IllegalArgumentException is the given range is an instance of
     *         {@code MeasurementRange} using incommensurable unit of measurement.
     */
    @Override
    public boolean contains(final Range<? extends E> range) throws IllegalArgumentException {
        return super.contains(convert(range));
    }

    /**
     * {@inheritDoc}
     * If the given range is an instance of {@code MeasurementRange}, then this method converts
     * the value of the other range to the unit of measurement of this range before to perform
     * the operation.
     *
     * @return {@inheritDoc}
     * @throws IllegalArgumentException is the given range is an instance of
     *         {@code MeasurementRange} using incommensurable unit of measurement.
     */
    @Override
    public boolean intersects(final Range<? extends E> range) throws IllegalArgumentException {
        return super.intersects(convert(range));
    }

    /**
     * {@inheritDoc}
     * If the given range is an instance of {@code MeasurementRange}, then this method converts
     * the value of the other range to the unit of measurement of this range before to perform
     * the operation.
     *
     * @return {@inheritDoc}
     * @throws IllegalArgumentException is the given range is an instance of
     *         {@code MeasurementRange} using incommensurable unit of measurement.
     */
    @Override
    public Range<E> intersect(final Range<E> range) throws IllegalArgumentException {
        return super.intersect(convert(range));
    }

    /**
     * {@inheritDoc}
     * If the given range is an instance of {@code MeasurementRange}, then this method converts
     * the value of the other range to the unit of measurement of this range before to perform
     * the operation.
     *
     * @return {@inheritDoc}
     * @throws IllegalArgumentException is the given range is an instance of
     *         {@code MeasurementRange} using incommensurable unit of measurement.
     */
    @Override
    public Range<E> union(final Range<E> range) throws IllegalArgumentException {
        return super.union(convert(range));
    }

    /**
     * {@inheritDoc}
     * If the given range is an instance of {@code MeasurementRange}, then this method converts
     * the value of the other range to the unit of measurement of this range before to perform
     * the operation.
     *
     * @return {@inheritDoc}
     * @throws IllegalArgumentException is the given range is an instance of
     *         {@code MeasurementRange} using incommensurable unit of measurement.
     */
    @Override
    public Range<E>[] subtract(final Range<E> range) throws IllegalArgumentException {
        return super.subtract(convert(range));
    }

    /**
     * Compares this range with the specified object for equality.
     *
     * @return {@inheritDoc}
     */
    @Override
    public boolean equals(final Object object) {
        return super.equals(object) && Objects.equals(unit, ((MeasurementRange<?>) object).unit);
    }

    /**
     * Returns a hash code value for this measurement range.
     *
     * @return {@inheritDoc}
     */
    @Override
    public int hashCode() {
        return super.hashCode() + Objects.hashCode(unit);
    }
}<|MERGE_RESOLUTION|>--- conflicted
+++ resolved
@@ -84,11 +84,7 @@
     public static MeasurementRange<Float> create(float minValue, boolean isMinIncluded,
                                                  float maxValue, boolean isMaxIncluded, Unit<?> unit)
     {
-<<<<<<< HEAD
-        return new MeasurementRange<Float>(Float.class,
-=======
-        return unique(new MeasurementRange<>(Float.class,
->>>>>>> 8633c7e9
+        return unique(new MeasurementRange<Float>(Float.class,
                 valueOf("minValue", minValue, Float.NEGATIVE_INFINITY), isMinIncluded,
                 valueOf("maxValue", maxValue, Float.POSITIVE_INFINITY), isMaxIncluded, unit));
     }
@@ -107,11 +103,7 @@
     public static MeasurementRange<Double> create(double minValue, boolean isMinIncluded,
                                                   double maxValue, boolean isMaxIncluded, Unit<?> unit)
     {
-<<<<<<< HEAD
-        return new MeasurementRange<Double>(Double.class,
-=======
-        return unique(new MeasurementRange<>(Double.class,
->>>>>>> 8633c7e9
+        return unique(new MeasurementRange<Double>(Double.class,
                 valueOf("minValue", minValue, Double.NEGATIVE_INFINITY), isMinIncluded,
                 valueOf("maxValue", maxValue, Double.POSITIVE_INFINITY), isMaxIncluded, unit));
     }
