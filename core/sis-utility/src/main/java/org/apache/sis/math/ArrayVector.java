--- conflicted
+++ resolved
@@ -17,7 +17,6 @@
 package org.apache.sis.math;
 
 import java.io.Serializable;
-import java.util.function.IntSupplier;
 import org.apache.sis.util.Numbers;
 import org.apache.sis.util.resources.Errors;
 import org.apache.sis.util.collection.CheckedContainer;
@@ -26,6 +25,7 @@
 
 // Branch-dependent imports
 import org.apache.sis.internal.jdk8.JDK8;
+import org.apache.sis.internal.jdk8.IntSupplier;
 
 
 /**
@@ -103,7 +103,7 @@
                 {
                     final long min      = range.getMinValue().longValue();
                     final long max      = range.getMaxValue().longValue();
-                    final long delta    = Math.subtractExact(max, min);
+                    final long delta    = JDK8.subtractExact(max, min);
                     final int  bitCount = Long.SIZE - Long.numberOfLeadingZeros(delta);
                     if (bitCount != Numbers.primitiveBitCount(getElementType())) {
                         switch (bitCount) {
@@ -142,7 +142,7 @@
                             }
                             // The Long.SIZE case should never happen because of the 'bitCount' check before the switch.
                         }
-                        return new PackedVector(this, min, Math.toIntExact(delta));
+                        return new PackedVector(this, min, JDK8.toIntExact(delta));
                     }
                 }
             } else if (!Float.class.equals(getElementType())) {
@@ -711,10 +711,7 @@
 
         /** Returns the string representation at the given index. */
         @Override public String stringValue(final int index) {
-<<<<<<< HEAD
             return JDK8.toUnsignedString(super.longValue(index));
-=======
-            return Long.toUnsignedString(super.longValue(index));
         }
 
         /** Finds the minimum and maximum values in the array or in a subset of the array. */
@@ -727,7 +724,6 @@
                 if (value > max) max = value;
             }
             return NumberRange.create(min, true, max, true);
->>>>>>> 191a6220
         }
     }
 
@@ -747,11 +743,7 @@
         @Override public boolean isUnsigned()          {return true;}
         @Override public double doubleValue(int index) {return longValue(index);}
         @Override public float   floatValue(int index) {return longValue(index);}
-<<<<<<< HEAD
-        @Override public long     longValue(int index) {return JDK8.toUnsignedLong(super.intValue(index));}
-=======
-        @Override public long     longValue(int index) {return Integer.toUnsignedLong(super.intValue(index));}
->>>>>>> 191a6220
+        @Override public long     longValue(int index) {return super.intValue(index) & 0xFFFFFFFFL;}
         @Override public int       intValue(int index) {
             final int value = super.intValue(index);
             if (value >= 0) return value;
@@ -760,10 +752,7 @@
 
         /** Returns the string representation at the given index. */
         @Override public String stringValue(final int index) {
-<<<<<<< HEAD
             return JDK8.toUnsignedString(super.intValue(index));
-=======
-            return Integer.toUnsignedString(super.intValue(index));
         }
 
         /** Finds the minimum and maximum values in the array or in a subset of the array. */
@@ -776,7 +765,6 @@
                 if (value > max) max = value;
             }
             return NumberRange.create(min, true, max, true);
->>>>>>> 191a6220
         }
     }
 
@@ -796,13 +784,8 @@
         @Override public boolean isUnsigned()          {return true;}
         @Override public double doubleValue(int index) {return intValue(index);}
         @Override public float   floatValue(int index) {return intValue(index);}
-<<<<<<< HEAD
-        @Override public long     longValue(int index) {return JDK8.toUnsignedLong(super.shortValue(index));}
-        @Override public int       intValue(int index) {return JDK8.toUnsignedInt (super.shortValue(index));}
-=======
-        @Override public long     longValue(int index) {return Short.toUnsignedLong(super.shortValue(index));}
-        @Override public int       intValue(int index) {return Short.toUnsignedInt (super.shortValue(index));}
->>>>>>> 191a6220
+        @Override public long     longValue(int index) {return super.shortValue(index) & 0xFFFFL;}
+        @Override public int       intValue(int index) {return super.shortValue(index) & 0xFFFF;}
         @Override public short   shortValue(int index) {
             final short value = super.shortValue(index);
             if (value >= 0) return value;
@@ -843,13 +826,8 @@
         @Override public boolean isUnsigned()          {return true;}
         @Override public double doubleValue(int index) {return intValue(index);}
         @Override public float   floatValue(int index) {return intValue(index);}
-<<<<<<< HEAD
         @Override public long     longValue(int index) {return JDK8.toUnsignedLong (super.byteValue(index));}
         @Override public int       intValue(int index) {return JDK8.toUnsignedInt  (super.byteValue(index));}
-=======
-        @Override public long     longValue(int index) {return Byte.toUnsignedLong (super.byteValue(index));}
-        @Override public int       intValue(int index) {return Byte.toUnsignedInt  (super.byteValue(index));}
->>>>>>> 191a6220
         @Override public short   shortValue(int index) {return (short) intValue(index);}
         @Override public byte     byteValue(int index) {
             final byte value = super.byteValue(index);
