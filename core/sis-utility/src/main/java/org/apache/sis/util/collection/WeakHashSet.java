--- conflicted
+++ resolved
@@ -29,13 +29,8 @@
 
 import static org.apache.sis.util.collection.WeakEntry.*;
 
-<<<<<<< HEAD
-// Related to JDK7
+// Branch-dependent imports
 import org.apache.sis.internal.jdk7.Objects;
-=======
-// Branch-dependent imports
-import java.util.Objects;
->>>>>>> e8f2b536
 
 
 /**
