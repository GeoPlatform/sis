/*
 * Licensed to the Apache Software Foundation (ASF) under one or more
 * contributor license agreements.  See the NOTICE file distributed with
 * this work for additional information regarding copyright ownership.
 * The ASF licenses this file to You under the Apache License, Version 2.0
 * (the "License"); you may not use this file except in compliance with
 * the License.  You may obtain a copy of the License at
 *
 *     http://www.apache.org/licenses/LICENSE-2.0
 *
 * Unless required by applicable law or agreed to in writing, software
 * distributed under the License is distributed on an "AS IS" BASIS,
 * WITHOUT WARRANTIES OR CONDITIONS OF ANY KIND, either express or implied.
 * See the License for the specific language governing permissions and
 * limitations under the License.
 */
package org.apache.sis.internal.jaxb;

import java.net.URI;
import java.net.URISyntaxException;
import java.util.UUID;
import java.io.Serializable;
import java.util.logging.Level;
import java.util.logging.LogRecord;
import org.opengis.metadata.Identifier;
import org.opengis.metadata.citation.Citation;
import org.apache.sis.xml.XLink;
import org.apache.sis.xml.IdentifierMap;
import org.apache.sis.xml.IdentifierSpace;
import org.apache.sis.xml.ValueConverter;
import org.apache.sis.util.Debug;
import org.apache.sis.util.resources.Messages;
import org.apache.sis.internal.util.Citations;

// Related to JDK7
import org.apache.sis.internal.jdk7.Objects;


/**
 * Wraps a {@link XLink}, {@link URI} or {@link UUID} as an identifier in the {@link IdentifierMap}.
 * The {@linkplain #authority} is typically an instance of {@link NonMarshalledAuthority}. The value
 * is an object of a type constrained by the authority.
 *
 * @param  <T> The value type, typically {@link XLink}, {@link UUID} or {@link String}.
 *
 * @author  Martin Desruisseaux (Geomatys)
 * @since   0.3 (derived from geotk-3.19)
 * @version 0.3
 * @module
 */
public final class SpecializedIdentifier<T> implements Identifier, Serializable {
    /**
     * For cross-version compatibility.
     */
    private static final long serialVersionUID = -1699757455535495848L;

    /**
     * The authority, typically as a {@link NonMarshalledAuthority) instance.
     * Null value is not recommended, but this {@code SpecializedIdentifier}
     * is tolerant to such cases.
     *
     * @see #getAuthority()
     */
    private final IdentifierSpace<T> authority;

    /**
     * The identifier value. The identifier {@linkplain #getCode() code} will be the
     * {@linkplain Object#toString() string representation} of this value, if non-null.
     *
     * <p>This value is set at construction time, but may be modified later by
     * {@link IdentifierMapAdapter#putSpecialized(IdentifierSpace, Object)}.</p>
     *
     * @see #getValue()
     * @see #getCode()
     */
    T value;

    /**
     * Creates a new adapter for the given authority and identifier value.
     *
     * @param authority The identifier authority.
     * @param value The identifier value, or {@code null} if not yet defined.
     */
    public SpecializedIdentifier(final IdentifierSpace<T> authority, final T value) {
        this.authority = authority;
        this.value = value;
    }

    /**
     * Creates an identifier from a text value. This method creates an instance of
     * {@code SpecializedIdentifier} if the given authority is one of the "special"
     * authorities declared in the {@link IdentifierSpace} interface. Otherwise a
     * plain {@link IdentifierMapEntry} is created.
     *
     * @param source    The object to declare as the source in case of failure.
     * @param authority The authority, typically as one of the {@link IdentifierSpace} constants.
     * @param code      The identifier code to parse.
     *
     * @see IdentifierMapAdapter#put(Citation, String)
     */
    static Identifier parse(final IdentifierMap source, final Citation authority, final String code) {
        if (authority instanceof NonMarshalledAuthority) {
            final int ordinal = ((NonMarshalledAuthority) authority).ordinal;
            switch (ordinal) {
                case NonMarshalledAuthority.ID: {
                    return new SpecializedIdentifier<String>(IdentifierSpace.ID, code);
                }
                case NonMarshalledAuthority.UUID: {
                    final Context context = Context.current();
                    final ValueConverter converter = Context.converter(context);
                    try {
<<<<<<< HEAD
                        return new SpecializedIdentifier<UUID>(IdentifierSpace.UUID, UUID.fromString(code));
=======
                        return new SpecializedIdentifier<>(IdentifierSpace.UUID, converter.toUUID(context, code));
>>>>>>> ba734ad5
                    } catch (IllegalArgumentException e) {
                        parseFailure(context, source, code, UUID.class, e);
                        break;
                    }
                }
<<<<<<< HEAD
                case NonMarshalledAuthority.HREF: {
                    final URI href;
                    try {
                        href = new URI(code);
                    } catch (URISyntaxException e) {
                        parseFailure(source, e);
                        break;
                    }
                    return new SpecializedIdentifier<URI>(IdentifierSpace.HREF, href);
                }
=======
                case NonMarshalledAuthority.HREF:
>>>>>>> ba734ad5
                case NonMarshalledAuthority.XLINK: {
                    final Context context = Context.current();
                    final ValueConverter converter = Context.converter(context);
                    final URI href;
                    try {
                        href = converter.toURI(context, code);
                    } catch (URISyntaxException e) {
                        parseFailure(context, source, code, URI.class, e);
                        break;
                    }
                    if (ordinal == NonMarshalledAuthority.HREF) {
                        return new SpecializedIdentifier<>(IdentifierSpace.HREF, href);
                    }
                    final XLink xlink = new XLink();
                    xlink.setHRef(href);
                    return new SpecializedIdentifier<XLink>(IdentifierSpace.XLINK, xlink);
                }
            }
        }
        return new IdentifierMapEntry(authority, code);
    }

    /**
     * Invoked by {@link #parse(Citation,String)} when a string can not be parsed.
     * This is considered a non-fatal error, because the parse method can fallback
     * on the generic {@link IdentifierMapEntry} in such cases.
     *
     * <p>This method assumes that {@link IdentifierMap#put(Citation, String)} is
     * the public API by which this method has been invoked.</p>
     *
     * @param context The marshalling context, or {@code null} if none.
     * @param source  The object to declare as the source of the warning.
     * @param value   The value that we failed to parse.
     * @param type    The target type of the parsing process.
     * @param cause   The exception that occurred during the parsing process.
     */
    static void parseFailure(final Context context, final IdentifierMap source,
            final String value, final Class<?> type, final Exception cause)
    {
        final Messages resources = Messages.getResources(context != null ? context.getLocale() : null);
        final LogRecord record = resources.getLogRecord(Level.WARNING, Messages.Keys.UnparsableValueStoredAsText_2, type, value);
        record.setSourceClassName(IdentifierMap.class.getCanonicalName());
        record.setSourceMethodName("put");
        record.setThrown(cause);
        Context.warningOccured(context, source, record);
    }

    /**
     * Returns the authority specified at construction time.
     *
     * @return The identifier authority.
     */
    @Override
    public Citation getAuthority() {
        return authority;
    }

    /**
     * Returns the identifier value. This is the {@linkplain #getCode() code} expressed as
     * an object more specialized than {@link String}.
     *
     * @return The identifier value, or {@code null} if none.
     */
    public T getValue() {
        return value;
    }

    /**
     * Returns a string representation of the {@linkplain #getValue() identifier value},
     * or {@code null} if none.
     *
     * @return The identifier value.
     */
    @Override
    public String getCode() {
        final T value = this.value;
        return (value != null) ? value.toString() : null;
    }

    /**
     * Returns a hash code value for this identifier.
     */
    @Override
    public int hashCode() {
        return Objects.hashCode(value) + 31 * Objects.hashCode(authority);
    }

    /**
     * Compares this identifier with the given object for equality.
     *
     * @param other The object to compare with this identifier for equality.
     */
    @Override
    public boolean equals(final Object other) {
        if (other instanceof SpecializedIdentifier<?>) {
            final SpecializedIdentifier<?> that = (SpecializedIdentifier<?>) other;
            return Objects.equals(authority, that.authority) &&
                   Objects.equals(value, that.value);
        }
        return false;
    }

    /**
     * Returns a string representation of this identifier.
     * Example: {@code Identifier[gco:uuid=“42924124-032a-4dfe-b06e-113e3cb81cf0”]}.
     *
     * @see IdentifierMapAdapter#toString()
     */
    @Debug
    @Override
    public String toString() {
        final StringBuilder buffer = new StringBuilder(60).append("Identifier[");
        format(buffer, authority, getCode());
        return buffer.append(']').toString();
    }

    /**
     * Formats the given (authority, code) par value in the given buffer.
     */
    static void format(final StringBuilder buffer, final Citation authority, final String code) {
        buffer.append(Citations.getIdentifier(authority)).append('=');
        final boolean quote = (code != null) && (code.indexOf('[') < 0);
        if (quote) buffer.append('“');
        buffer.append(code);
        if (quote) buffer.append('”');
    }
}<|MERGE_RESOLUTION|>--- conflicted
+++ resolved
@@ -109,30 +109,13 @@
                     final Context context = Context.current();
                     final ValueConverter converter = Context.converter(context);
                     try {
-<<<<<<< HEAD
-                        return new SpecializedIdentifier<UUID>(IdentifierSpace.UUID, UUID.fromString(code));
-=======
-                        return new SpecializedIdentifier<>(IdentifierSpace.UUID, converter.toUUID(context, code));
->>>>>>> ba734ad5
+                        return new SpecializedIdentifier<UUID>(IdentifierSpace.UUID, converter.toUUID(context, code));
                     } catch (IllegalArgumentException e) {
                         parseFailure(context, source, code, UUID.class, e);
                         break;
                     }
                 }
-<<<<<<< HEAD
-                case NonMarshalledAuthority.HREF: {
-                    final URI href;
-                    try {
-                        href = new URI(code);
-                    } catch (URISyntaxException e) {
-                        parseFailure(source, e);
-                        break;
-                    }
-                    return new SpecializedIdentifier<URI>(IdentifierSpace.HREF, href);
-                }
-=======
                 case NonMarshalledAuthority.HREF:
->>>>>>> ba734ad5
                 case NonMarshalledAuthority.XLINK: {
                     final Context context = Context.current();
                     final ValueConverter converter = Context.converter(context);
@@ -144,7 +127,7 @@
                         break;
                     }
                     if (ordinal == NonMarshalledAuthority.HREF) {
-                        return new SpecializedIdentifier<>(IdentifierSpace.HREF, href);
+                        return new SpecializedIdentifier<URI>(IdentifierSpace.HREF, href);
                     }
                     final XLink xlink = new XLink();
                     xlink.setHRef(href);
