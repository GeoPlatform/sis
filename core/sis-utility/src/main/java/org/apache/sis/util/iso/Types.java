/*
 * Licensed to the Apache Software Foundation (ASF) under one or more
 * contributor license agreements.  See the NOTICE file distributed with
 * this work for additional information regarding copyright ownership.
 * The ASF licenses this file to You under the Apache License, Version 2.0
 * (the "License"); you may not use this file except in compliance with
 * the License.  You may obtain a copy of the License at
 *
 *     http://www.apache.org/licenses/LICENSE-2.0
 *
 * Unless required by applicable law or agreed to in writing, software
 * distributed under the License is distributed on an "AS IS" BASIS,
 * WITHOUT WARRANTIES OR CONDITIONS OF ANY KIND, either express or implied.
 * See the License for the specific language governing permissions and
 * limitations under the License.
 */
package org.apache.sis.util.iso;

import java.util.Map;
import java.util.HashMap;
import java.util.SortedMap;
import java.util.Locale;
import java.util.Properties;
import java.util.ResourceBundle;
import java.util.MissingResourceException;
import java.util.IllformedLocaleException;
import java.io.IOException;
import java.io.InputStream;
import java.lang.reflect.Array;
import java.lang.reflect.InvocationTargetException;
import java.lang.reflect.UndeclaredThrowableException;
import org.opengis.annotation.UML;
import org.opengis.util.CodeList;
import org.opengis.util.InternationalString;
import org.apache.sis.util.Static;
import org.apache.sis.util.Locales;
import org.apache.sis.util.CharSequences;
import org.apache.sis.util.ArgumentChecks;
import org.apache.sis.util.logging.Logging;
import org.apache.sis.util.resources.Errors;
import org.apache.sis.util.collection.BackingStoreException;
import org.apache.sis.internal.system.Loggers;

// Branch-dependent imports
import org.apache.sis.internal.jdk8.JDK8;


/**
 * Static methods working on GeoAPI types and {@link CodeList} values.
 * This class provides:
 *
 * <ul>
 *   <li>Methods for fetching the ISO name or description of a code list:<ul>
 *     <li>{@link #getStandardName(Class)}   for ISO name</li>
 *     <li>{@link #getListName(CodeList)}    for ISO name</li>
 *     <li>{@link #getDescription(Class)}    for a description</li>
 *   </ul></li>
 *   <li>Methods for fetching the ISO name or description of a code value:<ul>
 *     <li>{@link #getCodeName(CodeList)}    for ISO name,</li>
 *     <li>{@link #getCodeTitle(CodeList)}   for a label or title</li>
 *     <li>{@link #getDescription(CodeList)} for a more verbose description</li>
 *   </ul></li>
 *   <li>Methods for fetching an instance from a name (converse of above {@code get} methods):<ul>
 *     <li>{@link #forCodeName(Class, String, boolean)}</li>
 *     <li>{@link #forEnumName(Class, String)}</li>
 *   </ul></li>
 * </ul>
 *
 * <div class="section">Substituting a free text by a code list</div>
 * The ISO standard allows to substitute some character strings in the <cite>"free text"</cite> domain
 * by a {@link CodeList} value.
 *
 * <div class="note"><b>Example:</b>
 * in the following XML fragment, the {@code <gmi:type>} value is normally a {@code <gco:CharacterString>}
 * but has been replaced by a {@code SensorType} code below:
 *
 * {@preformat xml
 *   <gmi:MI_Instrument>
 *     <gmi:type>
 *       <gmi:MI_SensorTypeCode
 *           codeList="http://navigator.eumetsat.int/metadata_schema/eum/resources/Codelist/eum_gmxCodelists.xml#CI_SensorTypeCode"
 *           codeListValue="RADIOMETER">Radiometer</gmi:MI_SensorTypeCode>
 *     </gmi:type>
 *   </gmi:MI_Instrument>
 * }
 * </div>
 *
 * Such substitution can be done with:
 *
 * <ul>
 *   <li>{@link #getCodeTitle(CodeList)} for getting the {@link InternationalString} instance
 *       to store in a metadata property.</li>
 *   <li>{@link #forCodeTitle(CharSequence)} for retrieving the {@link CodeList} previously stored as an
 *       {@code InternationalString}.</li>
 * </ul>
 *
 * @author  Martin Desruisseaux (IRD, Geomatys)
 * @since   0.3
 * @version 0.7
 * @module
 */
public final class Types extends Static {
    /**
     * The separator character between class name and attribute name in resource files.
     */
    private static final char SEPARATOR = '.';

    /**
     * The types for ISO 19115 UML identifiers. The keys are UML identifiers. Values
     * are either class names as {@link String} objects, or the {@link Class} instances.
     * This map will be built only when first needed.
     *
     * @see #forStandardName(String)
     */
    private static Map<Object,Object> typeForNames;

    /**
     * Do not allow instantiation of this class.
     */
    private Types() {
    }

    /**
     * Returns the ISO name for the given class, or {@code null} if none.
     * This method can be used for GeoAPI interfaces or {@link CodeList}.
     *
     * <div class="note"><b>Examples:</b>
     * <ul>
     *   <li><code>getStandardName({@linkplain org.opengis.metadata.citation.Citation}.class)</code>
     *       (an interface) returns {@code "CI_Citation"}.</li>
     *   <li><code>getStandardName({@linkplain org.opengis.referencing.cs.AxisDirection}.class)</code>
     *       (a code list) returns {@code "CS_AxisDirection"}.</li>
     * </ul>
     * </div>
     *
     * This method looks for the {@link UML} annotation on the given type. It does not search for
     * parent classes or interfaces if the given type is not directly annotated (i.e. {@code @UML}
     * annotations are not inherited). If no annotation is found, then this method does not fallback
     * on the Java name since, as the name implies, this method is about standard names.
     *
     * @param  type The GeoAPI interface or code list from which to get the ISO name, or {@code null}.
     * @return The ISO name for the given type, or {@code null} if none or if the given type is {@code null}.
     *
     * @see #forStandardName(String)
     */
    public static String getStandardName(final Class<?> type) {
        if (type != null) {
            final UML uml = type.getAnnotation(UML.class);
            if (uml != null) {
                final String id = uml.identifier();
                if (id != null && !id.isEmpty()) {
                    /*
                     * Workaround: I though that annotation strings were interned like any other constants,
                     * but it does not seem to be the case as of JDK7.  To verify if this explicit call to
                     * String.intern() is still needed in a future JDK release, see the workaround comment
                     * in the org.apache.sis.metadata.PropertyAccessor.name(…) method.
                     */
                    return id.intern();
                }
            }
        }
        return null;
    }

    /**
     * Returns the ISO classname (if available) or the Java classname (as a fallback) of the given
     * enumeration or code list value. This method uses the {@link UML} annotation if it exists, or
     * fallback on the {@linkplain Class#getSimpleName() simple class name} otherwise.
     *
     * <div class="note"><b>Examples:</b>
     * <ul>
     *   <li>{@code getListName(ParameterDirection.IN_OUT)}      returns {@code "SV_ParameterDirection"}.</li>
     *   <li>{@code getListName(AxisDirection.NORTH)}            returns {@code "CS_AxisDirection"}.</li>
     *   <li>{@code getListName(CharacterSet.UTF_8)}             returns {@code "MD_CharacterSetCode"}.</li>
     *   <li>{@code getListName(ImagingCondition.BLURRED_IMAGE)} returns {@code "MD_ImagingConditionCode"}.</li>
     * </ul>
     * </div>
     *
     * @param  code  the code for which to get the class name, or {@code null}.
     * @return the ISO (preferred) or Java (fallback) class name, or {@code null} if the given code is null.
     */
    public static String getListName(final CodeList<?> code) {
        if (code == null) {
            return null;
        }
        final Class<?> type = code.getClass();
        final String id = getStandardName(type);
        return (id != null) ? id : type.getSimpleName();
    }

    /**
     * Returns the ISO name (if available) or the Java name (as a fallback) of the given enumeration or code list
     * value. If the value has no {@link UML} identifier, then the programmatic name is used as a fallback.
     *
     * <div class="note"><b>Examples:</b>
     * <ul>
     *   <li>{@code getCodeName(ParameterDirection.IN_OUT)}      returns {@code "in/out"}.</li>
     *   <li>{@code getCodeName(AxisDirection.NORTH)}            returns {@code "north"}.</li>
     *   <li>{@code getCodeName(CharacterSet.UTF_8)}             returns {@code "utf8"}.</li>
     *   <li>{@code getCodeName(ImagingCondition.BLURRED_IMAGE)} returns {@code "blurredImage"}.</li>
     * </ul>
     * </div>
     *
     * @param  code  the code for which to get the name, or {@code null}.
     * @return the UML identifiers or programmatic name for the given code, or {@code null} if the given code is null.
     *
     * @see #getCodeLabel(CodeList)
     * @see #getCodeTitle(CodeList)
     * @see #getDescription(CodeList)
     * @see #forCodeName(Class, String, boolean)
     */
    public static String getCodeName(final CodeList<?> code) {
        if (code == null) {
            return null;
        }
        final String id = code.identifier();
        return (id != null && !id.isEmpty()) ? id : code.name();
    }

    /**
     * Returns a unlocalized title for the given enumeration or code list value.
     * This method builds a title using heuristics rules, which should give reasonable
     * results without the need of resource bundles. For better results, consider using
     * {@link #getCodeTitle(CodeList)} instead.
     *
     * <p>The current heuristic implementation iterates over {@linkplain CodeList#names() all code names},
     * selects the longest one excluding the {@linkplain CodeList#name() field name} if possible, then
     * {@linkplain CharSequences#camelCaseToSentence(CharSequence) makes a sentence} from that name.</p>
     *
     * <div class="note"><b>Examples:</b>
     * <ul>
     *   <li>{@code getCodeLabel(AxisDirection.NORTH)} returns {@code "North"}.</li>
     *   <li>{@code getCodeLabel(CharacterSet.UTF_8)} returns {@code "UTF-8"}.</li>
     *   <li>{@code getCodeLabel(ImagingCondition.BLURRED_IMAGE)} returns {@code "Blurred image"}.</li>
     * </ul>
     * </div>
     *
     * @param  code  the code from which to get a title, or {@code null}.
     * @return a unlocalized title for the given code, or {@code null} if the given code is null.
     *
     * @see #getCodeName(CodeList)
     * @see #getCodeTitle(CodeList)
     * @see #getDescription(CodeList)
     */
    public static String getCodeLabel(final CodeList<?> code) {
        if (code == null) {
            return null;
        }
        String id = code.identifier();
        final String name = code.name();
        if (id == null) {
            id = name;
        }
        for (final String candidate : code.names()) {
            if (!candidate.equals(name) && candidate.length() >= id.length()) {
                id = candidate;
            }
        }
        return CharSequences.camelCaseToSentence(id).toString();
    }

    /**
     * Returns the title of the given enumeration or code list value. Title are usually much shorter than descriptions.
     * English titles are often the same than the {@linkplain #getCodeLabel(CodeList) code labels}.
     *
     * <p>The code or enumeration value given in argument to this method can be retrieved from the returned title
     * with the {@link #forCodeTitle(CharSequence)} method. See <cite>Substituting a free text by a code list</cite>
     * in this class javadoc for more information.</p>
     *
     * @param  code  the code for which to get the title, or {@code null}.
     * @return the title, or {@code null} if the given code is null.
     *
     * @see #getDescription(CodeList)
     * @see #forCodeTitle(CharSequence)
     */
    public static InternationalString getCodeTitle(final CodeList<?> code) {
        return (code != null) ? new CodeTitle(code) : null;
    }

    /**
     * Returns the description of the given enumeration or code list value, or {@code null} if none.
     * For a description of the code list as a whole instead than a particular code,
     * see {@link Types#getDescription(Class)}.
     *
     * @param  code  the code for which to get the localized description, or {@code null}.
     * @return the description, or {@code null} if none or if the given code is null.
     *
     * @see #getCodeTitle(CodeList)
     * @see #getDescription(Class)
     */
    public static InternationalString getDescription(final CodeList<?> code) {
        if (code != null) {
            final String resources = getResources(code.getClass().getName());
            if (resources != null) {
                return new Description(resources, Description.resourceKey(code));
            }
        }
        return null;
    }

    /**
     * Returns a description for the given class, or {@code null} if none.
     * This method can be used for GeoAPI interfaces or {@link CodeList}.
     *
     * @param  type  the GeoAPI interface or code list from which to get the description, or {@code null}.
     * @return the description, or {@code null} if none or if the given type is {@code null}.
     *
     * @see #getDescription(CodeList)
     */
    public static InternationalString getDescription(final Class<?> type) {
        final String name = getStandardName(type);
        if (name != null) {
            final String resources = getResources(type.getName());
            if (resources != null) {
                return new Description(resources, name);
            }
        }
        return null;
    }

    /**
     * Returns a description for the given property, or {@code null} if none.
     * The given type shall be a GeoAPI interface, and the given property shall
     * be a UML identifier. If any of the input argument is {@code null}, then
     * this method returns {@code null}.
     *
     * @param  type      the GeoAPI interface from which to get the description of a property, or {@code null}.
     * @param  property  the ISO name of the property for which to get the description, or {@code null}.
     * @return the description, or {@code null} if none or if the given type or property name is {@code null}.
     */
    public static InternationalString getDescription(final Class<?> type, final String property) {
        if (property != null) {
            final String name = getStandardName(type);
            if (name != null) {
                final String resources = getResources(type.getName());
                if (resources != null) {
                    return new Description(resources, name + SEPARATOR + property);
                }
            }
        }
        return null;
    }

    /**
     * The {@link InternationalString} returned by the {@code Types.getDescription(…)} methods.
     *
     * @author  Martin Desruisseaux (Geomatys)
     * @since   0.3
     * @version 0.3
     * @module
     */
    private static class Description extends ResourceInternationalString {
        /**
         * For cross-version compatibility.
         */
        private static final long serialVersionUID = -6202647167398898834L;

        /**
         * The class loader to use for fetching GeoAPI resources.
         * Since the resources are bundled in the GeoAPI JAR file,
         * we use the instance that loaded GeoAPI for more determinist behavior.
         */
        private static final ClassLoader CLASSLOADER = UML.class.getClassLoader();

        /**
         * Creates a new international string from the specified resource bundle and key.
         *
         * @param resources  the name of the resource bundle, as a fully qualified class name.
         * @param key        the key for the resource to fetch.
         */
        Description(final String resources, final String key) {
            super(resources, key);
        }

        /**
         * Loads the resources using the class loader used for loading GeoAPI interfaces.
         */
        @Override
        protected final ResourceBundle getBundle(final Locale locale) {
            return ResourceBundle.getBundle(resources, locale, CLASSLOADER);
        }

        /**
         * Returns the description for the given locale, or fallback on a default description
         * if no resources exist for that locale.
         */
        @Override
        public final String toString(final Locale locale) {
            try {
                return super.toString(locale);
            } catch (MissingResourceException e) {
                Logging.recoverableException(Logging.getLogger(Loggers.LOCALIZATION), ResourceInternationalString.class, "toString", e);
                return fallback();
            }
        }

        /**
         * Returns a fallback if no resource is found.
         */
        String fallback() {
            return CharSequences.camelCaseToSentence(key.substring(key.lastIndexOf(SEPARATOR) + 1)).toString();
        }

        /**
         * Returns the resource key for the given code list.
         */
        static String resourceKey(final CodeList<?> code) {
            String key = getCodeName(code);
            if (key.indexOf(SEPARATOR) < 0) {
                key = getListName(code) + SEPARATOR + key;
            }
            return key;
        }
    }

    /**
     * The {@link InternationalString} returned by the {@code Types.getCodeTitle(…)} method.
     * The code below is a duplicated - in a different way - of {@code CodeListUID(CodeList)}
     * constructor ({@link org.apache.sis.internal.jaxb.code package}). This duplication exists
     * because {@code CodeListUID} constructor stores more information in an opportunist way.
     * If this method is updated, please update {@code CodeListUID(CodeList)} accordingly.
     *
     * @author  Martin Desruisseaux (Geomatys)
     * @since   0.3
     * @version 0.3
     * @module
     */
    private static final class CodeTitle extends Description {
        /**
         * For cross-version compatibility.
         */
        private static final long serialVersionUID = 3306532357801489365L;

        /**
         * The code list for which to create a title.
         */
        final CodeList<?> code;

        /**
         * Creates a new international string for the given code list element.
         *
         * @param  code  the code list for which to create a title.
         */
        CodeTitle(final CodeList<?> code) {
            super("org.opengis.metadata.CodeLists", resourceKey(code));
            this.code = code;
        }

        /**
         * Returns a fallback if no resource is found.
         */
        @Override
        String fallback() {
            return getCodeLabel(code);
        }
    }

    /**
     * Returns the resource name for the given GeoAPI type, or {@code null} if none.
     *
     * @param  classname  the fully qualified name of the GeoAPI type.
     * @return the resource bundle to load, or {@code null} if none.
     */
    static String getResources(final String classname) {
        String resources = "org.opengis.metadata.Descriptions";
        if (classname.regionMatches(0, resources, 0, 21)) { // 21 is the location after the last dot.
            return resources;
        }
        // Add more checks here (maybe in a loop) if there is more resource candidates.
        return null;
    }

    /**
     * Returns all known values for the given type of code list.
     * Note that the size of the returned array may growth between different invocations of this method,
     * since users can add their own codes to an existing list.
     *
<<<<<<< HEAD
     * @param <T> The compile-time type given as the {@code codeType} parameter.
     * @param codeType The type of code list.
     * @return The list of values for the given code list, or an empty array if none.
=======
     * <div class="note"><b>Note:</b>
     * This method works with both {@link Enum} and {@link CodeList}. However if the type is known to be an
     * {@code Enum}, then the standard {@link Class#getEnumConstants()} method is more efficient.</div>
     *
     * @param  <T>       the compile-time type given as the {@code codeType} parameter.
     * @param  codeType  the type of code list or enumeration.
     * @return the list of values for the given code list or enumeration, or an empty array if none.
>>>>>>> 411748dc
     *
     * @see Class#getEnumConstants()
     */
    @SuppressWarnings("unchecked")
    public static <T extends CodeList<?>> T[] getCodeValues(final Class<T> codeType) {
        Object values;
        try {
            values = codeType.getMethod("values", (Class<?>[]) null).invoke(null, (Object[]) null);
        } catch (InvocationTargetException e) {
            final Throwable cause = e.getCause();
            if (cause instanceof RuntimeException) {
                throw (RuntimeException) cause;
            }
            if (cause instanceof Error) {
                throw (Error) cause;
            }
            throw new UndeclaredThrowableException(cause);
        } catch (NoSuchMethodException | IllegalAccessException e) {
            values = Array.newInstance(codeType, 0);
        }
        return (T[]) values;
    }

    /**
     * Returns the GeoAPI interface for the given ISO name, or {@code null} if none.
     * The identifier argument shall be the value documented in the {@link UML#identifier()}
     * annotation associated with the GeoAPI interface.
     *
     * <div class="note"><b>Examples:</b>
     * <ul>
     *   <li>{@code forStandardName("CI_Citation")}      returns <code>{@linkplain org.opengis.metadata.citation.Citation}.class</code></li>
     *   <li>{@code forStandardName("CS_AxisDirection")} returns <code>{@linkplain org.opengis.referencing.cs.AxisDirection}.class</code></li>
     * </ul>
     * </div>
     *
     * Only identifiers for the stable part of GeoAPI are recognized. This method does not handle
     * the identifiers for the {@code geoapi-pending} module.
     *
     * @param  identifier  the ISO {@linkplain UML} identifier, or {@code null}.
     * @return the GeoAPI interface, or {@code null} if the given identifier is {@code null} or unknown.
     */
    public static synchronized Class<?> forStandardName(final String identifier) {
        if (identifier == null) {
            return null;
        }
        if (typeForNames == null) {
            final Class<?> c = Types.class;
            final InputStream in = c.getResourceAsStream("class-index.properties");
            if (in == null) {
                throw new MissingResourceException("class-index.properties", c.getName(), identifier);
            }
            final Properties props = new Properties();
            try {
                props.load(in);
                in.close();
            } catch (IOException | IllegalArgumentException e) {
                throw new BackingStoreException(e);
            }
            typeForNames = new HashMap<>(props);
            JDK8.putIfAbsent(typeForNames, "MI_SensorTypeCode", "org.apache.sis.internal.metadata.SensorType");
        }
        final Object value = typeForNames.get(identifier);
        if (value == null || value instanceof Class<?>) {
            return (Class<?>) value;
        }
        final Class<?> type;
        try {
            type = Class.forName((String) value);
        } catch (ClassNotFoundException e) {
            throw new TypeNotPresentException((String) value, e);
        }
        typeForNames.put(identifier, type);
        return type;
    }

    /**
     * Returns the enumeration value of the given type that matches the given name, or {@code null} if none.
     * This method is similar to the standard {@code Enum.valueOf(…)} method, except that this method is more
     * tolerant on string comparisons:
     *
     * <ul>
     *   <li>Name comparisons are case-insensitive.</li>
     *   <li>Only {@linkplain Character#isLetterOrDigit(int) letter and digit} characters are compared.
     *       Spaces and punctuation characters like {@code '_'} and {@code '-'} are ignored.</li>
     * </ul>
     *
     * If there is no match, this method returns {@code null} — it does not thrown an exception,
     * unless the given class is not an enumeration.
     *
     * @param  <T>       the compile-time type given as the {@code enumType} parameter.
     * @param  enumType  the type of enumeration.
     * @param  name      the name of the enumeration value to obtain, or {@code null}.
     * @return a value matching the given name, or {@code null} if the name is null
     *         or if no matching enumeration is found.
     *
     * @see Enum#valueOf(Class, String)
     *
     * @since 0.5
     */
    public static <T extends Enum<T>> T forEnumName(final Class<T> enumType, String name) {
        name = CharSequences.trimWhitespaces(name);
        if (name != null && !name.isEmpty()) try {
            return Enum.valueOf(enumType, name);
        } catch (IllegalArgumentException e) {
            final T[] values = enumType.getEnumConstants();
            if (values == null) {
                throw e;
            }
            for (final Enum<?> code : values) {
                if (CodeListFilter.accept(code.name(), name)) {
                    return enumType.cast(code);
                }
            }
        }
        return null;
    }

    /**
     * Returns the code of the given type that matches the given name, or optionally returns a new one if none
     * match the name. This method performs the same work than the GeoAPI {@code CodeList.valueOf(…)} method,
     * except that this method is more tolerant on string comparisons when looking for an existing code:
     *
     * <ul>
     *   <li>Name comparisons are case-insensitive.</li>
     *   <li>Only {@linkplain Character#isLetterOrDigit(int) letter and digit} characters are compared.
     *       Spaces and punctuation characters like {@code '_'} and {@code '-'} are ignored.</li>
     * </ul>
     *
     * If no match is found, then a new code is created only if the {@code canCreate} argument is {@code true}.
     * Otherwise this method returns {@code null}.
     *
     * @param  <T>        the compile-time type given as the {@code codeType} parameter.
     * @param  codeType   the type of code list.
     * @param  name       the name of the code to obtain, or {@code null}.
     * @param  canCreate  {@code true} if this method is allowed to create new code.
     * @return a code matching the given name, or {@code null} if the name is null
     *         or if no matching code is found and {@code canCreate} is {@code false}.
     *
     * @see #getCodeName(CodeList)
     * @see CodeList#valueOf(Class, String)
     */
    public static <T extends CodeList<T>> T forCodeName(final Class<T> codeType, String name, final boolean canCreate) {
        name = CharSequences.trimWhitespaces(name);
        if (name == null || name.isEmpty()) {
            return null;
        }
        // -------- Begin workaround for GeoAPI 3.0 (TODO: remove after upgrade to GeoAPI 3.1) ------------
        final String typeName = codeType.getName();
        try {
            // Forces initialization of the given class in order
            // to register its list of static final constants.
            Class.forName(typeName, true, codeType.getClassLoader());
        } catch (ClassNotFoundException e) {
            throw new TypeNotPresentException(typeName, e); // Should never happen.
        }
        // -------- End workaround ------------------------------------------------------------------------
        return CodeList.valueOf(codeType, new CodeListFilter(name, canCreate));
    }

    /**
     * Returns the code list or enumeration value for the given title, or {@code null} if none.
     * The current implementation performs the following choice:
     *
     * <ul>
     *   <li>If the given title is a value returned by a previous call to {@link #getCodeTitle(CodeList)},
     *       returns the code or enumeration value used for creating that title.</li>
     *   <li>Otherwise returns {@code null}.</li>
     * </ul>
     *
     * @param  title  the title for which to get a code or enumeration value, or {@code null}.
     * @return the code or enumeration value associated with the given title, or {@code null}.
     *
     * @since 0.7
     *
     * @see #getCodeTitle(CodeList)
     */
    public static CodeList<?> forCodeTitle(final CharSequence title) {
        return (title instanceof CodeTitle) ? ((CodeTitle) title).code : null;
    }

    /**
     * Returns an international string for the values in the given properties map, or {@code null} if none.
     * This method is used when a property in a {@link java.util.Map} may have many localized variants.
     * For example the given map may contains a {@code "remarks"} property defined by values associated to
     * the {@code "remarks_en"} and {@code "remarks_fr"} keys, for English and French locales respectively.
     *
     * <p>If the given map is {@code null}, then this method returns {@code null}.
     * Otherwise this method iterates over the entries having a key that starts with the specified prefix,
     * followed by the {@code '_'} character. For each such key:</p>
     *
     * <ul>
     *   <li>If the key is exactly equals to {@code prefix}, selects {@link Locale#ROOT}.</li>
     *   <li>Otherwise the characters after {@code '_'} are parsed as an ISO language and country code
     *       by the {@link Locales#parse(String, int)} method. Note that 3-letters codes are replaced
     *       by their 2-letters counterparts on a <cite>best effort</cite> basis.</li>
     *   <li>The value for the decoded locale is added in the international string to be returned.</li>
     * </ul>
     *
     * @param  properties  the map from which to get the string values for an international string, or {@code null}.
     * @param  prefix      the prefix of keys to use for creating the international string.
     * @return the international string, or {@code null} if the given map is null or does not contain values
     *         associated to keys starting with the given prefix.
     * @throws IllegalArgumentException if a key starts by the given prefix and:
     *         <ul>
     *           <li>The key suffix is an illegal {@link Locale} code,</li>
     *           <li>or the value associated to that key is a not a {@link CharSequence}.</li>
     *         </ul>
     *
     * @see Locales#parse(String, int)
     * @see DefaultInternationalString#DefaultInternationalString(Map)
     *
     * @since 0.4
     */
    public static InternationalString toInternationalString(Map<String,?> properties, final String prefix)
            throws IllegalArgumentException
    {
        ArgumentChecks.ensureNonEmpty("prefix", prefix);
        if (properties == null) {
            return null;
        }
        /*
         * If the given map is an instance of SortedMap using the natural ordering of keys,
         * we can skip all keys that lexicographically precedes the given prefix.
         */
        boolean isSorted = false;
        if (properties instanceof SortedMap<?,?>) {
            final SortedMap<String,?> sorted = (SortedMap<String,?>) properties;
            if (sorted.comparator() == null) { // We want natural ordering.
                properties = sorted.tailMap(prefix);
                isSorted = true;
            }
        }
        /*
         * Now iterates over the map entry and lazily create the InternationalString
         * only when first needed. In most cases, we have 0 or 1 matching entry.
         */
        CharSequence i18n = null;
        Locale firstLocale = null;
        DefaultInternationalString dis = null;
        final int offset = prefix.length();
        for (final Map.Entry<String,?> entry : properties.entrySet()) {
            final String key = entry.getKey();
            if (key == null) {
                continue; // Tolerance for Map that accept null keys.
            }
            if (!key.startsWith(prefix)) {
                if (isSorted) break; // If the map is sorted, there is no need to check next entries.
                continue;
            }
            final Locale locale;
            if (key.length() == offset) {
                locale = Locale.ROOT;
            } else {
                final char c = key.charAt(offset);
                if (c != '_') {
                    if (isSorted && c > '_') break;
                    continue;
                }
                final int s = offset + 1;
                try {
                    locale = Locales.parse(key, s);
                } catch (IllformedLocaleException e) {
                    throw new IllegalArgumentException(Errors.getResources(properties).getString(
                            Errors.Keys.IllegalLanguageCode_1, '(' + key.substring(0, s) + '）' + key.substring(s), e));
                }
            }
            final Object value = entry.getValue();
            if (value != null) {
                if (!(value instanceof CharSequence)) {
                    throw new IllegalArgumentException(Errors.getResources(properties)
                            .getString(Errors.Keys.IllegalPropertyValueClass_2, key, value.getClass()));
                }
                if (i18n == null) {
                    i18n = (CharSequence) value;
                    firstLocale = locale;
                } else {
                    if (dis == null) {
                        dis = new DefaultInternationalString();
                        dis.add(firstLocale, i18n);
                        i18n = dis;
                    }
                    dis.add(locale, (CharSequence) value);
                }
            }
        }
        return toInternationalString(i18n);
    }

    /**
     * Returns the given characters sequence as an international string. If the given sequence is
     * null or an instance of {@link InternationalString}, then this method returns it unchanged.
     * Otherwise, this method copies the {@link InternationalString#toString()} value in a new
     * {@link SimpleInternationalString} instance and returns it.
     *
     * @param  string  the characters sequence to convert, or {@code null}.
     * @return the given sequence as an international string, or {@code null} if the given sequence was null.
     *
     * @see DefaultNameFactory#createInternationalString(Map)
     */
    public static InternationalString toInternationalString(final CharSequence string) {
        if (string == null || string instanceof InternationalString) {
            return (InternationalString) string;
        }
        return new SimpleInternationalString(string.toString());
    }

    /**
     * Returns the given array of {@code CharSequence}s as an array of {@code InternationalString}s.
     * If the given array is null or an instance of {@code InternationalString[]}, then this method
     * returns it unchanged. Otherwise a new array of type {@code InternationalString[]} is created
     * and every elements from the given array is copied or
     * {@linkplain #toInternationalString(CharSequence) casted} in the new array.
     *
     * <p>If a defensive copy of the {@code strings} array is wanted, then the caller needs to check
     * if the returned array is the same instance than the one given in argument to this method.</p>
     *
     * @param  strings  the characters sequences to convert, or {@code null}.
     * @return the given array as an array of type {@code InternationalString[]},
     *         or {@code null} if the given array was null.
     */
    public static InternationalString[] toInternationalStrings(final CharSequence... strings) {
        if (strings == null || strings instanceof InternationalString[]) {
            return (InternationalString[]) strings;
        }
        final InternationalString[] copy = new InternationalString[strings.length];
        for (int i=0; i<strings.length; i++) {
            copy[i] = toInternationalString(strings[i]);
        }
        return copy;
    }
}<|MERGE_RESOLUTION|>--- conflicted
+++ resolved
@@ -475,19 +475,9 @@
      * Note that the size of the returned array may growth between different invocations of this method,
      * since users can add their own codes to an existing list.
      *
-<<<<<<< HEAD
-     * @param <T> The compile-time type given as the {@code codeType} parameter.
-     * @param codeType The type of code list.
-     * @return The list of values for the given code list, or an empty array if none.
-=======
-     * <div class="note"><b>Note:</b>
-     * This method works with both {@link Enum} and {@link CodeList}. However if the type is known to be an
-     * {@code Enum}, then the standard {@link Class#getEnumConstants()} method is more efficient.</div>
-     *
      * @param  <T>       the compile-time type given as the {@code codeType} parameter.
-     * @param  codeType  the type of code list or enumeration.
-     * @return the list of values for the given code list or enumeration, or an empty array if none.
->>>>>>> 411748dc
+     * @param  codeType  the type of code list.
+     * @return the list of values for the given code list, or an empty array if none.
      *
      * @see Class#getEnumConstants()
      */
