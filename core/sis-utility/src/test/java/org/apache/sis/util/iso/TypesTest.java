/*
 * Licensed to the Apache Software Foundation (ASF) under one or more
 * contributor license agreements.  See the NOTICE file distributed with
 * this work for additional information regarding copyright ownership.
 * The ASF licenses this file to You under the Apache License, Version 2.0
 * (the "License"); you may not use this file except in compliance with
 * the License.  You may obtain a copy of the License at
 *
 *     http://www.apache.org/licenses/LICENSE-2.0
 *
 * Unless required by applicable law or agreed to in writing, software
 * distributed under the License is distributed on an "AS IS" BASIS,
 * WITHOUT WARRANTIES OR CONDITIONS OF ANY KIND, either express or implied.
 * See the License for the specific language governing permissions and
 * limitations under the License.
 */
package org.apache.sis.util.iso;

import java.util.Map;
import java.util.Arrays;
import java.util.HashMap;
import java.util.TreeMap;
import java.util.Locale;
import java.lang.annotation.ElementType;
import org.opengis.util.InternationalString;
import org.opengis.metadata.citation.Address;
import org.opengis.metadata.citation.Citation;
import org.opengis.metadata.citation.OnLineFunction;
import org.opengis.metadata.content.ImagingCondition;
import org.opengis.referencing.datum.Datum;
import org.opengis.referencing.datum.PixelInCell;
import org.opengis.referencing.cs.AxisDirection;
import org.apache.sis.test.TestCase;
import org.junit.Test;

import static org.opengis.test.Assert.*;
import static org.apache.sis.test.Assert.PENDING_NEXT_GEOAPI_RELEASE;


/**
 * Tests the {@link Types} class.
 *
 * @author  Martin Desruisseaux (IRD, Geomatys)
 * @since   0.3
 * @version 0.6
 * @module
 */
public final strictfp class TypesTest extends TestCase {
    /**
     * Tests the {@link Types#toInternationalString(Map, String)} method.
     */
    @Test
    public void testToInternationalString() {
        testToInternationalString(new HashMap<String,Object>());
        testToInternationalString(new TreeMap<String,Object>());
    }

    /**
     * Implementation of {@link #testToInternationalString()} using the given map implementation.
     */
    private static void testToInternationalString(final Map<String,Object> properties) {
        assertNull(properties.put("name",       "Some name"));
        assertNull(properties.put("identifier", "Some identifier"));
        assertNull(properties.put("code",       "Some code"));
        assertNull(properties.put("codeSpace",  "Some code space"));
        assertNull(properties.put("authority",  "Some authority"));
        assertNull(properties.put("version",    "Some version"));
        assertNull(properties.put("remarks",    "Some remarks"));
        assertNull(Types.toInternationalString(properties, "dummy"));

        InternationalString i18n = Types.toInternationalString(properties, "remarks");
        assertInstanceOf("Single locale", SimpleInternationalString.class, i18n);
        assertEquals("Some remarks", i18n.toString());

        assertNull(properties.put("remarks_fr", "Une remarque"));
        i18n = Types.toInternationalString(properties, "remarks");
        assertInstanceOf("Two locales", DefaultInternationalString.class, i18n);
        assertEquals("Some remarks", i18n.toString(Locale.ROOT));
        assertEquals("Une remarque", i18n.toString(Locale.FRENCH));

        assertNotNull(properties.remove("remarks"));
        i18n = Types.toInternationalString(properties, "remarks");
        assertInstanceOf("Single locale", SimpleInternationalString.class, i18n);
        assertEquals("Une remarque", i18n.toString());
    }

    /**
     * Tests the {@link Types#getStandardName(Class)} method.
     */
    @Test
    public void testGetStandardName() {
        assertEquals("CI_Citation",      Types.getStandardName(Citation     .class));
        assertEquals("CD_Datum",         Types.getStandardName(Datum        .class));
        assertEquals("CS_AxisDirection", Types.getStandardName(AxisDirection.class));
    }

    /**
     * Tests the {@link Types#forStandardName(String)} method.
     */
    @Test
    public void testForStandardName() {
        assertEquals(Citation     .class, Types.forStandardName("CI_Citation"));
        assertEquals(Datum        .class, Types.forStandardName("CD_Datum"));
        assertEquals(Citation     .class, Types.forStandardName("CI_Citation")); // Value should be cached.
        assertEquals(AxisDirection.class, Types.forStandardName("CS_AxisDirection"));
        assertNull  (                     Types.forStandardName("MD_Dummy"));
    }

    /**
     * Tests the {@link Types#forEnumName(Class, String)} method with an enumeration from the JDK.
     * Such enumerations do not implement the {@link org.opengis.util.ControlledVocabulary} interface.
     *
     * @since 0.5
     */
    @Test
    public void testForStandardEnumName() {
        assertSame(ElementType.LOCAL_VARIABLE, Types.forEnumName(ElementType.class, "LOCAL_VARIABLE"));
        assertSame(ElementType.LOCAL_VARIABLE, Types.forEnumName(ElementType.class, "LOCALVARIABLE"));
        assertSame(ElementType.LOCAL_VARIABLE, Types.forEnumName(ElementType.class, "local variable"));
        assertSame(ElementType.LOCAL_VARIABLE, Types.forEnumName(ElementType.class, "local-variable"));
        assertNull(Types.forEnumName(ElementType.class, "variable"));
    }

    /**
<<<<<<< HEAD
=======
     * Tests the {@link Types#forEnumName(Class, String)} method with an enumeration from GeoAPI.
     * Such enumerations implement the {@link org.opengis.util.ControlledVocabulary} interface.
     *
     * @since 0.5
     */
    @Test
    public void testForGeoapiEnumName() {
        assertSame(ParameterDirection.IN_OUT, Types.forEnumName(ParameterDirection.class, "IN_OUT"));
        assertSame(ParameterDirection.IN_OUT, Types.forEnumName(ParameterDirection.class, "INOUT"));
        assertSame(ParameterDirection.IN_OUT, Types.forEnumName(ParameterDirection.class, "in out"));
        assertSame(ParameterDirection.IN_OUT, Types.forEnumName(ParameterDirection.class, "in/out"));
        assertNull(Types.forEnumName(ParameterDirection.class, "out/in"));
    }

    /**
>>>>>>> 6e0edfa2
     * Tests the {@link Types#forCodeName(Class, String, boolean)} method.
     */
    @Test
    public void testForCodeName() {
        assertSame(ImagingCondition.SEMI_DARKNESS, Types.forCodeName(ImagingCondition.class, "SEMI_DARKNESS", false));
        assertSame(ImagingCondition.SEMI_DARKNESS, Types.forCodeName(ImagingCondition.class, "SEMIDARKNESS",  false));
        assertSame(ImagingCondition.SEMI_DARKNESS, Types.forCodeName(ImagingCondition.class, "semi darkness", false));
        assertSame(ImagingCondition.SEMI_DARKNESS, Types.forCodeName(ImagingCondition.class, "semi-darkness", false));
        assertNull(Types.forCodeName(ImagingCondition.class, "darkness", false));

        assertSame(PixelInCell.CELL_CORNER, Types.forCodeName(PixelInCell.class, "cell corner", false));
        assertSame(PixelInCell.CELL_CORNER, Types.forCodeName(PixelInCell.class, "cellCorner",  false));
        assertSame(PixelInCell.CELL_CENTER, Types.forCodeName(PixelInCell.class, "cell center", false));
        assertSame(PixelInCell.CELL_CENTER, Types.forCodeName(PixelInCell.class, "cellCenter",  false));

        if (PENDING_NEXT_GEOAPI_RELEASE) {
            assertSame(PixelInCell.CELL_CENTER, Types.forCodeName(PixelInCell.class, "cell centre", false));
            assertSame(PixelInCell.CELL_CENTER, Types.forCodeName(PixelInCell.class, "cellCentre",  false));
        }
    }

    /**
     * Tests the {@link Types#getResources(String)} method.
     */
    @Test
    public void testGetResources() {
        assertEquals("org.opengis.metadata.Descriptions", Types.getResources("org.opengis.metadata.Identifier"));
        assertNull(Types.getResources("org.opengis.metadata2.Identifier"));
    }

    /**
     * Tests the {@link Types#getDescription(Class)} method.
     */
    @Test
    public void testGetDescription() {
        final InternationalString description = Types.getDescription(OnLineFunction.class);
        assertEquals("Function performed by the resource.",
                description.toString(Locale.ROOT));
        assertEquals("Function performed by the resource.",
                description.toString(Locale.ENGLISH));
        assertEquals("Fonctionnalité offerte par la ressource.",
                description.toString(Locale.FRENCH));
    }

    /**
     * Tests the {@link Types#getDescription(Class, String)} method.
     */
    @Test
    public void testGetPropertyDescription() {
        assertEquals("The city of the location.",
                Types.getDescription(Address.class, "city").toString(Locale.ROOT));
        assertEquals("Country of the physical address.",
                Types.getDescription(Address.class, "country").toString(Locale.ENGLISH));
    }

    /**
     * Tests the {@link Types#getDescription(ControlledVocabulary)} method.
     */
    @Test
    public void testGetCodeDescription() {
        final InternationalString description = Types.getDescription(OnLineFunction.DOWNLOAD);
        assertEquals("Online instructions for transferring data from one storage device or system to another.",
                description.toString(Locale.ROOT));
        assertEquals("Online instructions for transferring data from one storage device or system to another.",
                description.toString(Locale.ENGLISH));
        assertEquals("Transfert de la ressource d'un système à un autre.",
                description.toString(Locale.FRENCH));
    }

    /**
     * Tests the examples given in {@link Types#getListName(ControlledVocabulary)} javadoc.
     */
    @Test
    public void testGetListName() {
        assertEquals("CS_AxisDirection",        Types.getListName(AxisDirection     .NORTH));
        assertEquals("CI_OnLineFunctionCode",   Types.getListName(OnLineFunction    .DOWNLOAD));
        assertEquals("MD_ImagingConditionCode", Types.getListName(ImagingCondition  .BLURRED_IMAGE));
    }

    /**
     * Tests the examples given in {@link Types#getCodeName(ControlledVocabulary)} javadoc.
     */
    @Test
    public void testGetCodeName() {
        assertEquals("north",        Types.getCodeName(AxisDirection     .NORTH));
        assertEquals("download",     Types.getCodeName(OnLineFunction    .DOWNLOAD));
        assertEquals("blurredImage", Types.getCodeName(ImagingCondition  .BLURRED_IMAGE));
    }

    /**
     * Tests the examples given in {@link Types#getCodeLabel(ControlledVocabulary)} javadoc.
     */
    @Test
    public void testGetCodeLabel() {
        assertEquals("North",         Types.getCodeLabel(AxisDirection   .NORTH));
        assertEquals("Download",      Types.getCodeLabel(OnLineFunction  .DOWNLOAD));
        assertEquals("Blurred image", Types.getCodeLabel(ImagingCondition.BLURRED_IMAGE));
    }

    /**
     * Tests {@link Types#getCodeTitle(ControlledVocabulary)}.
     */
    @Test
    public void testGetCodeTitle() {
        assertEquals("Download",       Types.getCodeTitle(OnLineFunction.DOWNLOAD).toString(Locale.ROOT));
        assertEquals("Download",       Types.getCodeTitle(OnLineFunction.DOWNLOAD).toString(Locale.ENGLISH));
        assertEquals("Téléchargement", Types.getCodeTitle(OnLineFunction.DOWNLOAD).toString(Locale.FRENCH));
    }

    /**
     * Tests the {@link Types#getCodeValues(Class)} method.
     */
    @Test
    public void testGetCodeValues() {
        final OnLineFunction[] actual = Types.getCodeValues(OnLineFunction.class);
        assertTrue(Arrays.asList(actual).containsAll(Arrays.asList(
                OnLineFunction.INFORMATION, OnLineFunction.SEARCH, OnLineFunction.ORDER,
                OnLineFunction.DOWNLOAD, OnLineFunction.OFFLINE_ACCESS)));
    }
}<|MERGE_RESOLUTION|>--- conflicted
+++ resolved
@@ -122,24 +122,6 @@
     }
 
     /**
-<<<<<<< HEAD
-=======
-     * Tests the {@link Types#forEnumName(Class, String)} method with an enumeration from GeoAPI.
-     * Such enumerations implement the {@link org.opengis.util.ControlledVocabulary} interface.
-     *
-     * @since 0.5
-     */
-    @Test
-    public void testForGeoapiEnumName() {
-        assertSame(ParameterDirection.IN_OUT, Types.forEnumName(ParameterDirection.class, "IN_OUT"));
-        assertSame(ParameterDirection.IN_OUT, Types.forEnumName(ParameterDirection.class, "INOUT"));
-        assertSame(ParameterDirection.IN_OUT, Types.forEnumName(ParameterDirection.class, "in out"));
-        assertSame(ParameterDirection.IN_OUT, Types.forEnumName(ParameterDirection.class, "in/out"));
-        assertNull(Types.forEnumName(ParameterDirection.class, "out/in"));
-    }
-
-    /**
->>>>>>> 6e0edfa2
      * Tests the {@link Types#forCodeName(Class, String, boolean)} method.
      */
     @Test
