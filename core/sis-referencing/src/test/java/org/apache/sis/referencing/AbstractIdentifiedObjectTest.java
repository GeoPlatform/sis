/*
 * Licensed to the Apache Software Foundation (ASF) under one or more
 * contributor license agreements.  See the NOTICE file distributed with
 * this work for additional information regarding copyright ownership.
 * The ASF licenses this file to You under the Apache License, Version 2.0
 * (the "License"); you may not use this file except in compliance with
 * the License.  You may obtain a copy of the License at
 *
 *     http://www.apache.org/licenses/LICENSE-2.0
 *
 * Unless required by applicable law or agreed to in writing, software
 * distributed under the License is distributed on an "AS IS" BASIS,
 * WITHOUT WARRANTIES OR CONDITIONS OF ANY KIND, either express or implied.
 * See the License for the specific language governing permissions and
 * limitations under the License.
 */
package org.apache.sis.referencing;

import java.util.Set;
import java.util.Map;
import java.util.HashMap;
import java.util.Locale;
import java.util.Collections;
import org.opengis.test.Validators;
import org.opengis.referencing.ReferenceIdentifier;
import org.apache.sis.metadata.iso.ImmutableIdentifier;
import org.apache.sis.test.DependsOnMethod;
import org.apache.sis.test.DependsOn;
import org.apache.sis.test.TestCase;
import org.junit.Test;

import static org.apache.sis.test.Assert.*;
import static org.apache.sis.test.TestUtilities.getSingleton;
import static org.apache.sis.metadata.iso.citation.HardCodedCitations.EPSG;


/**
 * Tests {@link AbstractIdentifiedObject}.
 *
 * @author  Martin Desruisseaux (IRD, Geomatys)
 * @since   0.4 (derived from geotk-2.2)
 * @version 0.4
 * @module
 */
@DependsOn({
    IdentifiedObjectsTest.class, NamedIdentifierTest.class,
    org.apache.sis.internal.jaxb.referencing.RS_IdentifierTest.class
})
public final strictfp class AbstractIdentifiedObjectTest extends TestCase {
    /**
     * Tests the {@link AbstractIdentifiedObject#AbstractIdentifiedObject(Map)} constructor.
     */
    @Test
    public void testCreateFromMap() {
<<<<<<< HEAD
        final Map<String,Object> properties = new HashMap<String,Object>(10);
        assertNull(properties.put("name",       "This is a name"));
        assertNull(properties.put("remarks",    "There is remarks"));
        assertNull(properties.put("remarks_fr", "Voici des remarques"));
=======
        final Map<String,Object> properties = new HashMap<>(8);
        assertNull(properties.put("name",       "GRS 1980"));
        assertNull(properties.put("codespace",  "EPSG"));
        assertNull(properties.put("version",    "8.3"));
        assertNull(properties.put("alias",      "International 1979"));//7019
        assertNull(properties.put("remarks",    "Adopted by IUGG 1979 Canberra"));
        assertNull(properties.put("remarks_fr", "Adopté par IUGG 1979 Canberra"));
        validate(new AbstractIdentifiedObject(properties), Collections.<ReferenceIdentifier>emptySet(), "GRS1980");
        /*
         * Adds an identifier. This should change the choice made by AbstractIdentifiedObject.getID().
         */
        final ReferenceIdentifier identifier = new ImmutableIdentifier(null, "EPSG", "4326");
        assertNull(properties.put("identifiers", identifier));
        validate(new AbstractIdentifiedObject(properties), Collections.singleton(identifier), "EPSG4326");
    }
>>>>>>> 5548b29b

    /**
     * Validates the given object created by {@link #testCreateFromMap()}.
     */
    private static void validate(final AbstractIdentifiedObject object,
            final Set<ReferenceIdentifier> identifiers, final String gmlID)
    {
        Validators.validate(object);
        final ReferenceIdentifier name = object.getName();
        assertEquals("name",        "GRS 1980",                      name.getCode());
        assertEquals("codespace",   "EPSG",                          name.getCodeSpace());
        assertEquals("version",     "8.3",                           name.getVersion());
        assertEquals("aliases",     "International 1979",            getSingleton(object.getAlias()).toString());
        assertEquals("names",       Collections.singletonList(name), object.getNames());
        assertEquals("identifiers", identifiers,                     object.getIdentifiers());
        assertEquals("ID",          gmlID,                           object.getID());
        assertEquals("remarks",     "Adopted by IUGG 1979 Canberra", object.getRemarks().toString(Locale.ENGLISH));
        assertEquals("remarks_fr",  "Adopté par IUGG 1979 Canberra", object.getRemarks().toString(Locale.FRENCH));
    }

    /**
     * Tests identifiers getter. The methods of interest to this test are:
     *
     * <ul>
     *   <li>{@link AbstractIdentifiedObject#getIdentifiers()}</li>
     *   <li>{@link AbstractIdentifiedObject#getID()}</li>
     * </ul>
     *
     * Note that {@code getID()} were also tested in {@link #testCreateFromMap()}
     * but in the absence of identifiers.
     */
    @Test
    @DependsOnMethod("testCreateFromMap")
    public void testGetIdentifiers() {
        final Map<String,Object> properties = new HashMap<String,Object>(8);
        assertNull(properties.put("name", "WGS 84"));
        assertNull(properties.put("identifiers", new NamedIdentifier[] {
            new NamedIdentifier(EPSG, "4326"),
            new NamedIdentifier(EPSG, "IgnoreMe")
        }));

        final AbstractIdentifiedObject object = new AbstractIdentifiedObject(properties);
        Validators.validate(object);

        assertEquals("name",        "WGS 84",                     object.getName().getCode());
        assertEquals("identifiers", "[EPSG:4326, EPSG:IgnoreMe]", object.getIdentifiers().toString());
        assertEquals("ID",          "EPSG4326",                   object.getID());
    }

    /**
     * Tests serialization.
     */
    @Test
    @DependsOnMethod("testCreateFromMap")
    public void testSerialization() {
        final Map<String,Object> properties = new HashMap<String,Object>(8);
        assertNull(properties.put("code",      "4326"));
        assertNull(properties.put("codeSpace", "EPSG"));
        assertNull(properties.put("remarks",   "There is remarks"));

        final AbstractIdentifiedObject object = new AbstractIdentifiedObject(properties);
        Validators.validate(object);

        assertNotSame(object, assertSerializedEquals(object));
    }
}<|MERGE_RESOLUTION|>--- conflicted
+++ resolved
@@ -52,13 +52,7 @@
      */
     @Test
     public void testCreateFromMap() {
-<<<<<<< HEAD
-        final Map<String,Object> properties = new HashMap<String,Object>(10);
-        assertNull(properties.put("name",       "This is a name"));
-        assertNull(properties.put("remarks",    "There is remarks"));
-        assertNull(properties.put("remarks_fr", "Voici des remarques"));
-=======
-        final Map<String,Object> properties = new HashMap<>(8);
+        final Map<String,Object> properties = new HashMap<String,Object>(8);
         assertNull(properties.put("name",       "GRS 1980"));
         assertNull(properties.put("codespace",  "EPSG"));
         assertNull(properties.put("version",    "8.3"));
@@ -73,7 +67,6 @@
         assertNull(properties.put("identifiers", identifier));
         validate(new AbstractIdentifiedObject(properties), Collections.singleton(identifier), "EPSG4326");
     }
->>>>>>> 5548b29b
 
     /**
      * Validates the given object created by {@link #testCreateFromMap()}.
