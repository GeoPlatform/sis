--- conflicted
+++ resolved
@@ -130,11 +130,7 @@
                                 if (failure == null) {
                                     failure = exception;
                                 } else {
-<<<<<<< HEAD
-                                    // failure.addSuppressed(exception);
-=======
                                     // failure.addSuppressed(exception) on the JDK7 branch.
->>>>>>> 7f9b7d53
                                 }
                                 continue;
                             }
