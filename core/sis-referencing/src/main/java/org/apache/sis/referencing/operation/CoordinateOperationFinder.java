--- conflicted
+++ resolved
@@ -163,14 +163,9 @@
                                      final CoordinateOperationContext          context) throws FactoryException
     {
         super(registry, factory, context);
-<<<<<<< HEAD
         identifierOfStepCRS = new HashMap<Identifier,Object>(8);
         previousSearches    = new HashMap<CRSPair,Boolean>(8);
-=======
-        identifierOfStepCRS = new HashMap<>(8);
-        previousSearches    = new HashMap<>(8);
         useCache = (context == null) && (factory == factorySIS);
->>>>>>> 59d34c8b
     }
 
     /**
@@ -204,7 +199,9 @@
         if (equalsIgnoreMetadata(sourceCRS, targetCRS)) try {
             return createFromAffineTransform(AXIS_CHANGES, sourceCRS, targetCRS,
                     CoordinateSystems.swapAndScaleAxes(sourceCRS.getCoordinateSystem(), targetCRS.getCoordinateSystem()));
-        } catch (IllegalArgumentException | ConversionException e) {
+        } catch (IllegalArgumentException e) {
+            throw new FactoryException(Errors.format(Errors.Keys.CanNotInstantiate_1, new CRSPair(sourceCRS, targetCRS)), e);
+        } catch (ConversionException e) {
             throw new FactoryException(Errors.format(Errors.Keys.CanNotInstantiate_1, new CRSPair(sourceCRS, targetCRS)), e);
         }
         /*
