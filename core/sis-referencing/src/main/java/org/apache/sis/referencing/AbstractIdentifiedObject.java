/*
 * Licensed to the Apache Software Foundation (ASF) under one or more
 * contributor license agreements.  See the NOTICE file distributed with
 * this work for additional information regarding copyright ownership.
 * The ASF licenses this file to You under the Apache License, Version 2.0
 * (the "License"); you may not use this file except in compliance with
 * the License.  You may obtain a copy of the License at
 *
 *     http://www.apache.org/licenses/LICENSE-2.0
 *
 * Unless required by applicable law or agreed to in writing, software
 * distributed under the License is distributed on an "AS IS" BASIS,
 * WITHOUT WARRANTIES OR CONDITIONS OF ANY KIND, either express or implied.
 * See the License for the specific language governing permissions and
 * limitations under the License.
 */
package org.apache.sis.referencing;

import java.util.Map;
import java.util.Set;
import java.util.Collection;
import java.util.Collections;
import java.util.AbstractCollection;
import java.util.Iterator;
import java.util.Locale;
import java.io.Serializable;
import javax.xml.bind.annotation.XmlID;
import javax.xml.bind.annotation.XmlType;
import javax.xml.bind.annotation.XmlSeeAlso;
import javax.xml.bind.annotation.XmlElement;
import javax.xml.bind.annotation.XmlAttribute;
import javax.xml.bind.annotation.adapters.XmlJavaTypeAdapter;
import javax.xml.bind.annotation.adapters.CollapsedStringAdapter;
import org.opengis.util.GenericName;
import org.opengis.util.InternationalString;
import org.opengis.metadata.citation.Citation;
import org.opengis.referencing.ObjectFactory;
import org.opengis.referencing.AuthorityFactory;
import org.opengis.referencing.IdentifiedObject;
import org.opengis.referencing.ReferenceIdentifier;
import org.apache.sis.internal.referencing.ReferencingUtilities;
import org.apache.sis.internal.jaxb.referencing.Code;
import org.apache.sis.internal.util.Numerics;
import org.apache.sis.internal.util.UnmodifiableArrayList;
import org.apache.sis.io.wkt.FormattableObject;
import org.apache.sis.xml.Namespaces;
import org.apache.sis.util.Deprecable;
import org.apache.sis.util.ComparisonMode;
import org.apache.sis.util.LenientComparable;
import org.apache.sis.util.Classes;
import org.apache.sis.util.iso.Types;
import org.apache.sis.util.resources.Errors;

import static org.apache.sis.util.ArgumentChecks.*;
import static org.apache.sis.util.Utilities.deepEquals;
import static org.apache.sis.internal.util.CollectionsExt.nonNull;
import static org.apache.sis.internal.util.CollectionsExt.nonEmpty;
import static org.apache.sis.internal.util.CollectionsExt.immutableSet;
import static org.apache.sis.internal.util.Utilities.appendUnicodeIdentifier;
import static org.apache.sis.internal.referencing.ReferencingUtilities.canSetProperty;

// Related to JDK7
import org.apache.sis.internal.jdk7.Objects;


/**
 * Base class for objects identified by a name or a code. Those objects are typically
 * {@linkplain org.apache.sis.referencing.datum.DefaultGeodeticDatum geodetic datum}   (e.g. "<cite>World Geodetic System 1984</cite>"),
 * {@linkplain org.apache.sis.referencing.crs.AbstractCRS Coordinate Reference System} (e.g. "<cite>WGS 84 / World Mercator</cite>") or
 * {@linkplain org.apache.sis.referencing.operation.DefaultProjection map projection}  (e.g. "<cite>Mercator (variant A)</cite>").
 * Those names, or a code (e.g. {@code "EPSG:3395"}), can be used for fetching an object from a database.
 * However it is not sufficient to know the object name. We also need to know who define that name
 * (the {@linkplain NamedIdentifier#getAuthority() authority}) since the same objects are often named differently
 * depending on the providers, or conversely the same name is used for different objects depending on the provider.
 *
 * <p>The main information stored in an {@code IdentifiedObject} are:</p>
 * <ul>
 *   <li>a primary {@linkplain #getName() name}, considered by the object creator as the preferred name,</li>
 *   <li>an arbitrary amount of {@linkplain #getAlias() aliases}, for example a list of names used by other providers,</li>
 *   <li>an arbitrary amount of {@linkplain #getIdentifiers() identifiers}, typically primary keys in the provider database,</li>
 *   <li>optional {@linkplain #getRemarks() remarks}.</li>
 * </ul>
 *
 * {@section Instantiation}
 * This class is conceptually <cite>abstract</cite>, even if it is technically possible to instantiate it.
 * Applications should instead instantiate the most specific subclass having a name starting by {@code Default}.
 * However exceptions to this rule may occur when it is not possible to identify the exact type.
 *
 * {@example It is sometime not possible to infer the exact coordinate system from version 1 of
 *           <a href="http://www.geoapi.org/3.0/javadoc/org/opengis/referencing/doc-files/WKT.html"><cite>Well
 *           Known Text</cite></a>, for example when parsing a <code>LOCAL_CS</code> element. In such exceptional
 *           situation, a plain <code>AbstractCS</code> object may be instantiated.}
 *
 * {@code IdentifiedObject} instances are created in two main ways:
 *
 * <ul>
 *   <li>Using an {@link ObjectFactory}, in which case all properties can be explicitely specified.</li>
 *   <li>Using an {@link AuthorityFactory}, in which case only a code (typically a primary key) is specified.
 *       The {@linkplain NamedIdentifier#getAuthority() authority}
 *       and {@linkplain NamedIdentifier#getCode() authority code} values are set to the authority name
 *       of the factory object, and the authority code supplied by the client, respectively.
 *       All other information are fetched from the database.</li>
 * </ul>
 *
 * {@section Immutability and thread safety}
 * This base class is immutable if the {@link Citation}, {@link ReferenceIdentifier}, {@link GenericName} and
 * {@link InternationalString} instances given to the constructor are also immutable. Most SIS subclasses and
 * related classes are immutable under similar conditions. This means that unless otherwise noted in the javadoc,
 * {@code IdentifiedObject} instances created using only SIS factories and static constants can be shared by many
 * objects and passed between threads without synchronization.
 *
 * @author  Martin Desruisseaux (IRD, Geomatys)
 * @since   0.4 (derived from geotk-1.2)
 * @version 0.4
 * @module
 */
@XmlType(name="IdentifiedObjectType", propOrder={
    "identifier",
    "names",
    "remarks"
})
@XmlSeeAlso({
    org.apache.sis.referencing.crs.AbstractCRS.class,
    org.apache.sis.referencing.datum.AbstractDatum.class,
    org.apache.sis.referencing.datum.DefaultEllipsoid.class,
    org.apache.sis.referencing.datum.DefaultPrimeMeridian.class,
    org.apache.sis.referencing.cs.AbstractCS.class
})
public class AbstractIdentifiedObject extends FormattableObject implements IdentifiedObject,
        LenientComparable, Deprecable, Serializable
{
    /**
     * Serial number for inter-operability with different versions.
     */
    private static final long serialVersionUID = -5173281694258483264L;

    /**
     * The name for this object or code. Shall never be {@code null}.
     *
     * <p><b>Consider this field as final!</b>
     * This field is modified only at unmarshalling time by {@link Names#add(ReferenceIdentifier)}.</p>
     *
     * @see #getName()
     * @see #getNames()
     */
    private ReferenceIdentifier name;

    /**
     * An alternative name by which this object is identified, or {@code null} if none.
     * We must be prepared to handle either null or an empty set for "no alias" because
     * we may get both on unmarshalling.
     *
     * <p><b>Consider this field as final!</b>
     * This field is modified only at unmarshalling time by {@link Names#add(ReferenceIdentifier)}.</p>
     */
    private Collection<GenericName> alias;

    /**
     * An identifier which references elsewhere the object's defining information.
     * Alternatively an identifier by which this object can be referenced.
     *
     * <p><b>Consider this field as final!</b>
     * This field is modified only at unmarshalling time by {@link #setIdentifier(Code)}</p>
     *
     * @see #getIdentifiers()
     * @see #getIdentifier()
     */
    private Set<ReferenceIdentifier> identifiers;

    /**
     * Comments on or information about this object, or {@code null} if none.
     */
    @XmlElement
    private final InternationalString remarks;

    /**
     * The cached hash code value, or 0 if not yet computed. This field is calculated only when
     * first needed. We do not declare it {@code volatile} because it is not a big deal if this
     * field is calculated many time, and the same value should be produced by all computations.
     * The only possible outdated value is 0, which is okay.
     */
    private transient int hashCode;

    /**
     * Constructs a new object in which every attributes are set to a null value.
     * <strong>This is not a valid object.</strong> This constructor is strictly
     * reserved to JAXB, which will assign values to the fields using reflexion.
     */
    AbstractIdentifiedObject() {
        remarks = null;
    }

    /**
     * Constructs an object from the given properties. Keys are strings from the table below.
     * The map given in argument shall contain an entry at least for the
     * {@value org.opengis.referencing.IdentifiedObject#NAME_KEY} key.
     * Other properties listed in the table below are optional.
     *
     * <table class="sis">
     *   <tr>
     *     <th>Property name</th>
     *     <th>Value type</th>
     *     <th>Returned by</th>
     *   </tr>
     *   <tr>
     *     <td>{@value org.opengis.referencing.IdentifiedObject#NAME_KEY}</td>
     *     <td>{@link ReferenceIdentifier} or {@link String}</td>
     *     <td>{@link #getName()}</td>
     *   </tr>
     *   <tr>
     *     <td>{@value org.opengis.metadata.Identifier#AUTHORITY_KEY}</td>
     *     <td>{@link String} or {@link Citation}</td>
     *     <td>{@link NamedIdentifier#getAuthority()} on the {@linkplain #getName() name}</td>
     *   </tr>
     *   <tr>
     *     <td>{@value org.opengis.metadata.Identifier#CODE_KEY}</td>
     *     <td>{@link String}</td>
     *     <td>{@link NamedIdentifier#getCode()} on the {@linkplain #getName() name}</td>
     *   </tr>
     *   <tr>
     *     <td>{@value org.opengis.referencing.ReferenceIdentifier#CODESPACE_KEY}</td>
     *     <td>{@link String}</td>
     *     <td>{@link NamedIdentifier#getCodeSpace()} on the {@linkplain #getName() name}</td>
     *   </tr>
     *   <tr>
     *     <td>{@value org.opengis.referencing.ReferenceIdentifier#VERSION_KEY}</td>
     *     <td>{@link String}</td>
     *     <td>{@link NamedIdentifier#getVersion()} on the {@linkplain #getName() name}</td>
     *   </tr>
     *   <tr>
     *     <td>{@value org.opengis.referencing.IdentifiedObject#ALIAS_KEY}</td>
     *     <td>{@link GenericName} or {@link CharSequence} (optionally as array)</td>
     *     <td>{@link #getAlias()}</td>
     *   </tr>
     *   <tr>
     *     <td>{@value org.opengis.referencing.IdentifiedObject#IDENTIFIERS_KEY}</td>
     *     <td>{@link ReferenceIdentifier} (optionally as array)</td>
     *     <td>{@link #getIdentifiers()}</td>
     *   </tr>
     *   <tr>
     *     <td>{@value org.opengis.referencing.IdentifiedObject#REMARKS_KEY}</td>
     *     <td>{@link InternationalString} or {@link String}</td>
     *     <td>{@link #getRemarks()}</td>
     *   </tr>
     * </table>
     *
     * Additionally, all localizable attributes like {@code "remarks"} may have a language and country code suffix.
     * For example the {@code "remarks_fr"} property stands for remarks in {@linkplain Locale#FRENCH French} and
     * the {@code "remarks_fr_CA"} property stands for remarks in {@linkplain Locale#CANADA_FRENCH French Canadian}.
     *
     * <p>Note that the {@code "authority"} and {@code "version"} properties are ignored if the {@code "name"}
     * property is already a {@link ReferenceIdentifier} object instead than a {@link String}.</p>
     *
     * @param  properties The properties to be given to this identified object.
     * @throws IllegalArgumentException if a property has an invalid value.
     */
    public AbstractIdentifiedObject(final Map<String,?> properties) throws IllegalArgumentException {
        ensureNonNull("properties", properties);

        // -------------------------------------
        // "name": String or ReferenceIdentifier
        // -------------------------------------
        Object value = properties.get(NAME_KEY);
        if (value == null || value instanceof String) {
            name = new NamedIdentifier(PropertiesConverter.convert(properties));
        } else if (value instanceof ReferenceIdentifier) {
            name = (ReferenceIdentifier) value;
        } else {
            throw illegalPropertyType(NAME_KEY, value);
        }

        // -------------------------------------------------------------------
        // "alias": CharSequence, CharSequence[], GenericName or GenericName[]
        // -------------------------------------------------------------------
        value = properties.get(ALIAS_KEY);
        try {
            alias = immutableSet(true, Types.toGenericNames(value, null));
        } catch (ClassCastException e) {
            throw (IllegalArgumentException) illegalPropertyType(ALIAS_KEY, value).initCause(e);
        }

        // -----------------------------------------------------------
        // "identifiers": ReferenceIdentifier or ReferenceIdentifier[]
        // -----------------------------------------------------------
        value = properties.get(IDENTIFIERS_KEY);
        if (value == null) {
            identifiers = null;
        } else if (value instanceof ReferenceIdentifier) {
            identifiers = Collections.singleton((ReferenceIdentifier) value);
        } else if (value instanceof ReferenceIdentifier[]) {
            identifiers = immutableSet(true, (ReferenceIdentifier[]) value);
        } else {
            throw illegalPropertyType(IDENTIFIERS_KEY, value);
        }

        // ----------------------------------------
        // "remarks": String or InternationalString
        // ----------------------------------------
        remarks = Types.toInternationalString(properties, REMARKS_KEY);
    }

    /**
     * Returns the exception to be thrown when a property if of illegal type.
     */
    private static IllegalArgumentException illegalPropertyType(final String key, final Object value) {
        return new IllegalArgumentException(Errors.format(Errors.Keys.IllegalPropertyClass_2, key, value.getClass()));
    }

    /**
     * Constructs a new identified object with the same values than the specified one.
     * This copy constructor provides a way to convert an arbitrary implementation into a SIS one or a
     * user-defined one (as a subclass), usually in order to leverage some implementation-specific API.
     *
     * <p>This constructor performs a shallow copy, i.e. the properties are not cloned.</p>
     *
     * @param object The object to shallow copy.
     */
    protected AbstractIdentifiedObject(final IdentifiedObject object) {
        ensureNonNull("object", object);
        name        =          object.getName();
        alias       = nonEmpty(object.getAlias()); // Favor null for empty set in case it is not Collections.EMPTY_SET
        identifiers = nonEmpty(object.getIdentifiers());
        remarks     =          object.getRemarks();
    }

    /**
     * Returns a SIS identified object implementation with the values of the given arbitrary implementation.
     * This method performs the first applicable actions in the following choices:
     *
     * <ul>
     *   <li>If the given object is {@code null}, then this method returns {@code null}.</li>
     *   <li>Otherwise if the given object is is an instance of
     *       {@link org.opengis.referencing.datum.Datum},
     *       {@link org.opengis.referencing.datum.Ellipsoid} or
     *       {@link org.opengis.referencing.datum.PrimeMeridian},
     *       then this method delegates to the {@code castOrCopy(…)} method of the corresponding SIS subclass.
     *       Note that if the given object implements more than one of the above-cited interfaces,
     *       then the {@code castOrCopy(…)} method to be used is unspecified.</li>
     *   <li>Otherwise if the given object is already an instance of
     *       {@code AbstractIdentifiedObject}, then it is returned unchanged.</li>
     *   <li>Otherwise a new {@code AbstractIdentifiedObject} instance is created using the
     *       {@linkplain #AbstractIdentifiedObject(IdentifiedObject) copy constructor}
     *       and returned. Note that this is a <cite>shallow</cite> copy operation, since the other
     *       properties contained in the given object are not recursively copied.</li>
     * </ul>
     *
     * @param  object The object to get as a SIS implementation, or {@code null} if none.
     * @return A SIS implementation containing the values of the given object (may be the
     *         given object itself), or {@code null} if the argument was null.
     */
    public static AbstractIdentifiedObject castOrCopy(final IdentifiedObject object) {
        return SubTypes.castOrCopy(object);
    }

    /**
     * Returns the GeoAPI interface implemented by this class.
     * This information is part of the data compared by {@link #equals(Object, ComparisonMode)}.
     *
     * <p>The default implementation returns {@code IdentifiedObject.class}.
     * Subclasses implementing a more specific GeoAPI interface shall override this method.</p>
     *
     * {@section Invariants}
     * The following invariants must hold for all {@code AbstractIdentifiedObject} instances:
     * <ul>
     *   <li><code>getInterface().{@linkplain Class#isInstance(Object) isInstance}(this)</code>
     *       shall return {@code true}.</li>
     *   <li>If {@code A.getClass() == B.getClass()} is {@code true}, then
     *       {@code A.getInterface() == B.getInterface()} shall be {@code true}.
     *       Note that the converse does not need to hold.</li>
     * </ul>
     *
     * @return The GeoAPI interface implemented by this class.
     */
    public Class<? extends IdentifiedObject> getInterface() {
        return IdentifiedObject.class;
    }

    /**
     * The {@code gml:id}, which is mandatory. The current implementation searches for the first identifier,
     * regardless its authority. If no identifier is found, then the name is used.
     * If no name is found (which should not occur for valid objects), then this method returns {@code null}.
     *
     * <p>If an identifier has been found, this method returns the concatenation of the following elements
     * separated by hyphens:</p>
     * <ul>
     *   <li>The code space in lower case, retaining only characters that are valid for Unicode identifiers.</li>
     *   <li>The object type as defined in OGC's URN (see {@link org.apache.sis.internal.util.DefinitionURI})</li>
     *   <li>The object code, retaining only characters that are valid for Unicode identifiers.</li>
     * </ul>
     *
     * Example: {@code "epsg-crs-4326"}.
     *
     * <p>The returned ID needs to be unique only in the XML document being marshalled.
     * Consecutive invocations of this method do not need to return the same value,
     * since it may depends on the marshalling context.</p>
     */
    @XmlID
    @XmlAttribute(name = "id", namespace = Namespaces.GML, required = true)
    @XmlJavaTypeAdapter(CollapsedStringAdapter.class)
    final String getID() {
        final StringBuilder id = new StringBuilder();
        /*
         * We will iterate over the identifiers first. Only after the iteration is over,
         * if we found no suitable ID, then we will use the primary name as a last resort.
         */
        if (identifiers != null) {
            for (final ReferenceIdentifier identifier : identifiers) {
                if (appendUnicodeIdentifier(id, '-', identifier.getCodeSpace(), ":", true) | // Really |, not ||
                    appendUnicodeIdentifier(id, '-', ReferencingUtilities.toURNType(getClass()), ":", false) |
                    appendUnicodeIdentifier(id, '-', identifier.getCode(), ":", true))
                {
                    /*
                     * TODO: If we want to check for ID uniqueness or any other condition before to accept the ID,
                     * we would do that here. If the ID is rejected, then we just need to clear the buffer and let
                     * the iteration continue the search for an other ID.
                     */
                    return id.toString();
                }
                id.setLength(0); // Clear the buffer for an other try.
            }
        }
        // In last ressort, append code without codespace since the name are often verbose.
        if (name != null && appendUnicodeIdentifier(id, '-', name.getCode(), ":", false)) {
            return id.toString();
        }
        return null;
    }

    /**
     * Returns a single element from the {@code Set<ReferenceIdentifier>} collection, or {@code null} if none.
     * We have to define this method because ISO 19111 defines the {@code identifiers} property as a collection
     * while GML 3.2 defines it as a singleton.
     *
     * <p>This method searches for the following identifiers, in preference order:</p>
     * <ul>
     *   <li>The first identifier having a code that begin with {@code "urn:"}.</li>
     *   <li>The first identifier having a code that begin with {@code "http:"}.</li>
     *   <li>The first identifier, converted to the {@code "urn:} syntax if possible.</li>
     * </ul>
     */
    @XmlElement(name = "identifier")
    final Code getIdentifier() {
        return Code.forIdentifiedObject(getClass(), identifiers);
    }

    /**
     * Invoked by JAXB at unmarshalling time for setting the identifier.
     */
    private void setIdentifier(final Code identifier) {
        if (identifier != null) {
            final ReferenceIdentifier id = identifier.getIdentifier();
            if (id != null && canSetProperty("identifier", identifiers != null)) {
                identifiers = Collections.singleton(id);
            }
        }
    }

    /**
     * A writable view over the {@linkplain AbstractIdentifiedObject#getName() name} of the enclosing object followed by
     * all {@linkplain AbstractIdentifiedObject#getAlias() aliases} which are instance of {@link ReferenceIdentifier}.
     * Used by JAXB only at (un)marshalling time because GML merges the name and aliases in a single {@code <gml:name>}
     * property.
     */
    private final class Names extends AbstractCollection<ReferenceIdentifier> {
        /**
         * Invoked by JAXB before to write in the collection at unmarshalling time.
         * Do nothing since our object is already empty.
         */
        @Override
        public void clear() {
        }

        /**
         * Returns the number of name and aliases that are instance of {@link ReferenceIdentifier}.
         */
        @Override
        public int size() {
            return NameIterator.count(AbstractIdentifiedObject.this);
        }

        /**
         * Returns an iterator over the name and aliases that are instance of {@link ReferenceIdentifier}.
         */
        @Override
        public Iterator<ReferenceIdentifier> iterator() {
            return new NameIterator(AbstractIdentifiedObject.this);
        }

        /**
         * Invoked by JAXB at unmarshalling time for each identifier. The first identifier will be taken
         * as the name and all other identifiers (if any) as aliases.
         *
         * <p>Some (but not all) JAXB implementations never invoke setter method for collections.
         * Instead they invoke {@link AbstractIdentifiedObject#getNames()} and add directly the identifiers
         * in the returned collection. Consequently this method must writes directly in the enclosing object.
         * See <a href="https://java.net/jira/browse/JAXB-488">JAXB-488</a> for more information.</p>
         */
        @Override
        public boolean add(final ReferenceIdentifier id) {
<<<<<<< HEAD
            if (name == null) {
                name = id;
                return true;
            }
            if (alias == null) {
                alias = new ArrayList<GenericName>(4);
            }
=======
            addName(id);
            return true;
        }
    }

    /**
     * Implementation of {@link Names#add(ReferenceIdentifier)}, defined in the enclosing class
     * for access to private fields without compiler-generated bridge methods.
     */
    final void addName(final ReferenceIdentifier id) {
        if (name == null) {
            name = id;
        } else {
>>>>>>> 6ab8fefd
            /*
             * Our Code and RS_Identifier implementations should always create NamedIdentifier instance,
             * so the 'instanceof' check should not be necessary. But we do a paranoiac check anyway.
             */
            final GenericName n = id instanceof GenericName ? (GenericName) id : new NamedIdentifier(id);
            if (alias == null) {
                alias = Collections.singleton(n);
            } else {
                /*
                 * This implementation is inefficient since each addition copies the array, but we rarely
                 * have more than two aliases.  This implementation is okay for a small number of aliases
                 * and ensures that the enclosing AbstractIdentifiedObject is unmodifiable except by this
                 * add(…) method.
                 *
                 * Note about alternative approaches
                 * ---------------------------------
                 * An alternative approach could be to use an ArrayList and replace it by an unmodifiable
                 * list only after unmarshalling (using an afterUnmarshal(Unmarshaller, Object) method),
                 * but we want to avoid Unmarshaller dependency (for reducing classes loading for users
                 * who are not interrested in XML) and it may actually be less efficient for the vast
                 * majority of cases where there is less than 3 aliases.
                 */
                final int size = alias.size();
                final GenericName[] names = alias.toArray(new GenericName[size + 1]);
                names[size] = n;
                alias = UnmodifiableArrayList.wrap(names);
            }
        }
    }

    /**
     * Returns the {@link #name} and all aliases which are also instance of {@lik ReferenceIdentifier}.
     * The later happen often in SIS implementation since many aliases are instance of {@link NamedIdentifier}.
     *
     * <p>The returned collection is <cite>live</cite>: adding elements in that collection will modify this
     * {@code AbstractIdentifiedObject} instance. This is needed for unmarshalling with JAXB and should not
     * be used in other context.</p>
     *
     * {@section Why there is no <code>setNames(…)</code> method}
     * Some JAXB implementations never invoke setter method for collections. Instead they invoke the getter and
     * add directly the identifiers in the returned collection. Whether JAXB will perform or not a final call to
     * {@code setNames(…)} is JAXB-implementation dependent (JDK7 does but JDK6 and JDK8 early access do not).
     * It seems a more portable approach (at least for JAXB reference implementations) to design our class
     * without setter method, in order to have the same behavior on all supported JDK versions.
     *
     * @see <a href="https://java.net/jira/browse/JAXB-488">JAXB-488</a>
     */
    @XmlElement(name = "name", required = true)
    final Collection<ReferenceIdentifier> getNames() {
        return new Names();
    }

    /**
     * Returns the primary name by which this object is identified.
     *
     * @return The primary name.
     *
     * @see IdentifiedObjects#getName(IdentifiedObject, Citation)
     */
    @Override
    public ReferenceIdentifier getName() {
        return name;
    }

    /**
     * Returns alternative names by which this object is identified.
     *
     * @return The aliases, or an empty collection if there is none.
     *
     * @see #getName()
     */
    @Override
    public Collection<GenericName> getAlias() {
        return nonNull(alias); // Needs to be null-safe because we may have a null value on unmarshalling.
    }

    /**
     * Returns identifiers which references elsewhere the object's defining information.
     * Alternatively identifiers by which this object can be referenced.
     *
     * @return This object identifiers, or an empty set if there is none.
     *
     * @see IdentifiedObjects#getIdentifier(IdentifiedObject, Citation)
     */
    @Override
    public Set<ReferenceIdentifier> getIdentifiers() {
        return nonNull(identifiers); // Needs to be null-safe because we may have a null value on unmarshalling.
    }

    /**
     * Returns comments on or information about this object, including data source information.
     *
     * @return The remarks, or {@code null} if none.
     */
    @Override
    public InternationalString getRemarks(){
        return remarks;
    }

    /**
     * Returns {@code true} if this object is deprecated. Deprecated objects exist in some
     * {@linkplain org.opengis.referencing.AuthorityFactory authority factories} like the
     * EPSG database. Deprecated objects are usually obtained from a deprecated authority code.
     * For this reason, the default implementation applies the following rules:
     *
     * <ul>
     *   <li>If the {@linkplain #getName() name} is deprecated, then returns {@code true}.</li>
     *   <li>Otherwise if <strong>all</strong> {@linkplain #getIdentifiers() identifiers}
     *       are deprecated, ignoring the identifiers that are not instance of {@link Deprecable}
     *       (because they can not be tested), then returns {@code true}.</li>
     *   <li>Otherwise returns {@code false}.</li>
     * </ul>
     *
     * @return {@code true} if this object is deprecated.
     *
     * @see org.apache.sis.metadata.iso.ImmutableIdentifier#isDeprecated()
     */
    @Override
    public boolean isDeprecated() {
        if (name instanceof Deprecable) {
            if (((Deprecable) name).isDeprecated()) {
                return true;
            }
        }
        boolean isDeprecated = false;
        for (final ReferenceIdentifier identifier : nonNull(identifiers)) {
            if (identifier instanceof Deprecable) {
                if (!((Deprecable) identifier).isDeprecated()) {
                    return false;
                }
                isDeprecated = true;
            }
        }
        return isDeprecated;
    }

    /**
     * Returns {@code true} if either the {@linkplain #getName() primary name} or at least
     * one {@linkplain #getAlias() alias} matches the given string according heuristic rules.
     * The default implementation returns {@code true} if the given {@code name} is equal,
     * ignoring aspects documented below, to one of the following names:
     *
     * <ul>
     *   <li>The {@linkplain #getName() primary name}'s {@linkplain NamedIdentifier#getCode() code}
     *       (without {@linkplain NamedIdentifier#getCodeSpace() codespace}).</li>
     *   <li>Any {@linkplain #getAlias() alias}'s {@linkplain NamedIdentifier#tip() tip}
     *       (without {@linkplain NamedIdentifier#scope() scope} and namespace).</li>
     * </ul>
     *
     * The comparison ignores the following aspects:
     * <ul>
     *   <li>Lower/upper cases.</li>
     *   <li>Some Latin diacritical signs (e.g. {@code "Réunion"} and {@code "Reunion"} are considered equal).</li>
     *   <li>All characters that are not {@linkplain Character#isLetterOrDigit(int) letters or digits}
     *       (e.g. {@code "Mercator (1SP)"} and {@code "Mercator_1SP"} are considered equal).</li>
     *   <li>Namespaces or scopes, because this method is typically invoked with either the value of an other
     *       <code>IdentifiedObject.getName().getCode()</code> or with the <cite>Well Known Text</cite> (WKT)
     *       projection or parameter name.</li>
     * </ul>
     *
     * {@section Usage}
     * This method is invoked by SIS when comparing in {@link ComparisonMode#IGNORE_METADATA IGNORE_METADATA} mode
     * two objects that can be differentiated only by some identifier (name or alias), like
     * {@linkplain org.apache.sis.referencing.cs.DefaultCoordinateSystemAxis coordinate system axes},
     * {@linkplain org.apache.sis.referencing.datum.AbstractDatum datum},
     * {@linkplain org.apache.sis.parameter.AbstractParameterDescriptor parameters} and
     * {@linkplain org.apache.sis.referencing.operation.DefaultOperationMethod operation methods}.
     * See {@link #equals(Object, ComparisonMode)} for more information.
     *
     * <p>This method is also invoked when searching a parameter or operation method for a given name.
     * For example the same projection is known as {@code "Mercator (variant A)"} (the primary name according EPSG)
     * and {@code "Mercator (1SP)"} (the legacy name prior EPSG 7.6). Since the later is still in frequent use, SIS
     * accepts it as an alias of the <cite>Mercator (variant A)</cite> projection.</p>
     *
     * {@section Overriding by subclasses}
     * Some subclasses add more flexibility to the comparisons:
     * <ul>
     *   <li>{@linkplain org.apache.sis.referencing.cs.DefaultCoordinateSystemAxis#isHeuristicMatchForName(String)
     *       Comparisons of coordinate system axis names} consider {@code "Lat"}, {@code "Latitude"} and
     *       {@code "Geodetic latitude"} as synonymous, and likewise for longitude.</li>
     *   <li>{@linkplain org.apache.sis.referencing.datum.DefaultGeodeticDatum#isHeuristicMatchForName(String)
     *       Comparisons of geodetic datum names} ignore the {@code "D_"} prefix, if any.
     *       This prefix appears in ESRI datum name (e.g. {@code "D_WGS_1984"}).</li>
     * </ul>
     *
     * {@section Future evolutions}
     * This method implements heuristic rules learned from experience while trying to provide inter-operability
     * with different data producers. Those rules may be adjusted in any future SIS version according experience
     * gained while working with more data producers.
     *
     * @param  name The name to compare with the object name or aliases.
     * @return {@code true} if the primary name of at least one alias matches the specified {@code name}.
     *
     * @see IdentifiedObjects#isHeuristicMatchForName(IdentifiedObject, String)
     */
    public boolean isHeuristicMatchForName(final String name) {
        return IdentifiedObjects.isHeuristicMatchForName(this, alias, name);
    }

    /**
     * Compares this object with the specified object for equality.
     * The strictness level is controlled by the second argument:
     *
     * <ul>
     *   <li>If {@code mode} is {@link ComparisonMode#STRICT STRICT}, then this method verifies if the two
     *       objects are of the same {@linkplain #getClass() class} and compares all public properties,
     *       including SIS-specific (non standard) properties.</li>
     *   <li>If {@code mode} is {@link ComparisonMode#BY_CONTRACT BY_CONTRACT}, then this method verifies if the two
     *       objects implement the same {@linkplain #getInterface() GeoAPI interface} and compares all properties
     *       defined by that interface ({@linkplain #getName() name}, {@linkplain #getRemarks() remarks},
     *       {@linkplain #getIdentifiers() identifiers}, <i>etc</i>).</li>
     *   <li>If {@code mode} is {@link ComparisonMode#IGNORE_METADATA IGNORE_METADATA},
     *       then this method compares only the properties needed for computing transformations.
     *       In other words, {@code sourceCRS.equals(targetCRS, IGNORE_METADATA)} returns {@code true}
     *       if the transformation from {@code sourceCRS} to {@code targetCRS} would be the
     *       identity transform, no matter what {@link #getName()} said.</li>
     * </ul>
     *
     * {@section Exceptions to the above rules}
     * Some subclasses (especially
     * {@link org.apache.sis.referencing.cs.DefaultCoordinateSystemAxis},
     * {@link org.apache.sis.referencing.datum.AbstractDatum} and
     * {@link org.apache.sis.parameter.AbstractParameterDescriptor}) will compare the
     * {@linkplain #getName() name} even in {@code IGNORE_METADATA} mode,
     * because objects of those types with different names have completely different meaning.
     * For example nothing differentiate the {@code "semi_major"} and {@code "semi_minor"} parameters except the name.
     * The name comparison may be lenient however, i.e. the rules may accept a name matching an alias.
     * See {@link #isHeuristicMatchForName(String)} for more information.
     *
     * @param  object The object to compare to {@code this}.
     * @param  mode The strictness level of the comparison.
     * @return {@code true} if both objects are equal.
     *
     * @see #computeHashCode()
     * @see org.apache.sis.util.Utilities#deepEquals(Object, Object, ComparisonMode)
     */
    @Override
    public boolean equals(final Object object, final ComparisonMode mode) {
        if (object == null) {
            return false;
        }
        switch (mode) {
            case STRICT: {
                if (getClass() != object.getClass()) {
                    return false;
                }
                final AbstractIdentifiedObject that = (AbstractIdentifiedObject) object;
                /*
                 * If the hash codes were cached for both objects, opportunistically compare them.
                 * This is an efficient way to quickly check if the two objects are different
                 * before the more extensive check below.
                 */
                if (mode == ComparisonMode.STRICT) {
                    final int tc = hashCode;
                    if (tc != 0) {
                        final int oc = that.hashCode;
                        if (oc != 0 && tc != oc) {
                            return false;
                        }
                    }
                }
                return Objects.equals(name, that.name) &&
                       nonNull(alias).equals(nonNull(that.alias)) &&
                       nonNull(identifiers).equals(nonNull(that.identifiers)) &&
                       Objects.equals(remarks, that.remarks);
            }
            case BY_CONTRACT: {
                if (!implementsSameInterface(object)) {
                    return false;
                }
                final IdentifiedObject that = (IdentifiedObject) object;
                return deepEquals(getName(),        that.getName(),        mode) &&
                       deepEquals(getAlias(),       that.getAlias(),       mode) &&
                       deepEquals(getIdentifiers(), that.getIdentifiers(), mode) &&
                       deepEquals(getRemarks(),     that.getRemarks(),     mode);
            }
            case IGNORE_METADATA:
            case APPROXIMATIVE:
            case DEBUG: {
                return implementsSameInterface(object);
            }
            default: {
                throw new IllegalArgumentException(Errors.format(Errors.Keys.UnknownEnumValue_1, mode));
            }
        }
    }

    /**
     * Returns {@code true} if the given object implements the same GeoAPI interface than this object.
     */
    private boolean implementsSameInterface(final Object object) {
        final Class<? extends IdentifiedObject> type = getInterface();
        if (object instanceof AbstractIdentifiedObject) {
            return ((AbstractIdentifiedObject) object).getInterface() == type;
        }
        /*
         * Fallback for non-SIS implementations.
         */
        if (type.isInstance(object)) {
            final Class<? extends IdentifiedObject>[] t = Classes.getLeafInterfaces(object.getClass(), type);
            if (t.length == 1 && t[0] == type) {
                return true;
            }
        }
        return false;
    }

    /**
     * Compares the specified object with this object for equality.
     * This method is implemented as below (omitting assertions):
     *
     * {@preformat java
     *     return equals(other, ComparisonMode.STRICT);
     * }
     *
     * Subclasses shall override {@link #equals(Object, ComparisonMode)} instead than this method.
     *
     * @param  object The other object (may be {@code null}).
     * @return {@code true} if both objects are equal.
     */
    @Override
    public final boolean equals(final Object object) {
        final boolean eq = equals(object, ComparisonMode.STRICT);
        // If objects are equal, then they must have the same hash code value.
        assert !eq || hashCode() == object.hashCode() : this;
        return eq;
    }

    /**
     * Returns a hash value for this identified object. Two {@code AbstractIdentifiedObject} instances
     * for which {@link #equals(Object)} returns {@code true} shall have the same hash code value, if
     * the hash codes are computed on the same JVM instance for both objects. The hash code value is
     * <em>not</em> guaranteed to be stable between different versions of the Apache SIS library, or
     * between libraries running on different JVM.
     *
     * {@section Implementation note}
     * This method invokes {@link #computeHashCode()} when first needed, then caches the result.
     * Subclasses shall override {@link #computeHashCode()} instead than this method.
     *
     * @return The hash code value. This value may change in any future Apache SIS version.
     */
    @Override
    public final int hashCode() { // No need to synchronize; ok if invoked twice.
        int hash = hashCode;
        if (hash == 0) {
            hash = Numerics.hashCode(computeHashCode());
            if (hash == 0) {
                hash = -1;
            }
            hashCode = hash;
        }
        assert hash == -1 || hash == Numerics.hashCode(computeHashCode()) : hash;
        return hash;
    }

    /**
     * Invoked by {@link #hashCode()} for computing the hash code when first needed.
     * This method is invoked at most once in normal execution, or an arbitrary amount of times if Java
     * assertions are enabled. The hash code value shall never change during the whole lifetime of this
     * object in a JVM. The hash code value does not need to be the same in two different executions of
     * the JVM.
     *
     * {@section Overriding}
     * Subclasses can override this method for using more properties in hash code calculation.
     * All {@code computeHashCode()} methods shall invoke {@code super.computeHashCode()},
     * <strong>not</strong> {@code hashCode()}. Example:
     *
     * {@preformat java
     *     &#64;Override
     *     protected long computeHashCode() {
     *         return super.computeHashCode() + 31 * Objects.hash(myProperties);
     *     }
     * }
     *
     * @return The hash code value. This value may change in any future Apache SIS version.
     */
    protected long computeHashCode() {
        return Objects.hash(name, nonNull(alias), nonNull(identifiers), remarks) ^ getInterface().hashCode();
    }
}<|MERGE_RESOLUTION|>--- conflicted
+++ resolved
@@ -497,15 +497,6 @@
          */
         @Override
         public boolean add(final ReferenceIdentifier id) {
-<<<<<<< HEAD
-            if (name == null) {
-                name = id;
-                return true;
-            }
-            if (alias == null) {
-                alias = new ArrayList<GenericName>(4);
-            }
-=======
             addName(id);
             return true;
         }
@@ -519,7 +510,6 @@
         if (name == null) {
             name = id;
         } else {
->>>>>>> 6ab8fefd
             /*
              * Our Code and RS_Identifier implementations should always create NamedIdentifier instance,
              * so the 'instanceof' check should not be necessary. But we do a paranoiac check anyway.
