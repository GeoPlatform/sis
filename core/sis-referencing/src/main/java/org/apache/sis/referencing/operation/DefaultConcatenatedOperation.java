--- conflicted
+++ resolved
@@ -41,12 +41,7 @@
 import static org.apache.sis.util.Utilities.deepEquals;
 
 // Branch-dependent imports
-<<<<<<< HEAD
 import org.apache.sis.internal.jdk7.Objects;
-import org.apache.sis.io.wkt.Formatter;
-=======
-import java.util.Objects;
->>>>>>> 376096b7
 
 
 /**
@@ -114,14 +109,8 @@
     {
         super(properties);
         ArgumentChecks.ensureNonNull("operations", operations);
-<<<<<<< HEAD
-        final boolean setAccuracy = (coordinateOperationAccuracy == null);
         final List<CoordinateOperation> flattened = new ArrayList<CoordinateOperation>(operations.length);
-        initialize(properties, operations, flattened, mtFactory, setAccuracy);
-=======
-        final List<CoordinateOperation> flattened = new ArrayList<>(operations.length);
         initialize(properties, operations, flattened, mtFactory, (coordinateOperationAccuracy == null));
->>>>>>> 376096b7
         if (flattened.size() < 2) {
             throw new IllegalArgumentException(Errors.getResources(properties).getString(
                     Errors.Keys.TooFewOccurrences_2, 2, CoordinateOperation.class));
@@ -226,19 +215,11 @@
              * Instead the user will get a better result by invoking PositionalAccuracyConstant.getLinearAccuracy(…)
              * since that method conservatively computes the sum of all linear accuracy.
              */
-<<<<<<< HEAD
-            if (setAccuracy && op instanceof Transformation) {
-                Collection<PositionalAccuracy> candidates = op.getCoordinateOperationAccuracy();
-                if (!Containers.isNullOrEmpty(candidates)) {
-                    if (coordinateOperationAccuracy == null) {
-                        coordinateOperationAccuracy = new LinkedHashSet<PositionalAccuracy>();
-=======
             if (setAccuracy && (op instanceof Transformation || op instanceof ConcatenatedOperation)) {
                 if (coordinateOperationAccuracy == null) {
                     setAccuracy = (PositionalAccuracyConstant.getLinearAccuracy(op) > 0);
                     if (setAccuracy) {
                         coordinateOperationAccuracy = op.getCoordinateOperationAccuracy();
->>>>>>> 376096b7
                     }
                 } else {
                     coordinateOperationAccuracy = null;
@@ -397,13 +378,8 @@
      * Invoked by JAXB for setting the operations.
      */
     private void setSteps(final CoordinateOperation[] steps) throws FactoryException {
-<<<<<<< HEAD
         final List<CoordinateOperation> flattened = new ArrayList<CoordinateOperation>(steps.length);
-        initialize(null, steps, flattened, DefaultFactories.forBuildin(MathTransformFactory.class), true);
-=======
-        final List<CoordinateOperation> flattened = new ArrayList<>(steps.length);
         initialize(null, steps, flattened, DefaultFactories.forBuildin(MathTransformFactory.class), coordinateOperationAccuracy == null);
->>>>>>> 376096b7
         operations = UnmodifiableArrayList.wrap(flattened.toArray(new CoordinateOperation[flattened.size()]));
     }
 }