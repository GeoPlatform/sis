/*
 * Licensed to the Apache Software Foundation (ASF) under one or more
 * contributor license agreements.  See the NOTICE file distributed with
 * this work for additional information regarding copyright ownership.
 * The ASF licenses this file to You under the Apache License, Version 2.0
 * (the "License"); you may not use this file except in compliance with
 * the License.  You may obtain a copy of the License at
 *
 *     http://www.apache.org/licenses/LICENSE-2.0
 *
 * Unless required by applicable law or agreed to in writing, software
 * distributed under the License is distributed on an "AS IS" BASIS,
 * WITHOUT WARRANTIES OR CONDITIONS OF ANY KIND, either express or implied.
 * See the License for the specific language governing permissions and
 * limitations under the License.
 */
package org.apache.sis.referencing.operation;

import java.util.Map;
import java.util.List;
import java.util.ArrayList;
import java.util.Collections;
import javax.xml.bind.annotation.XmlType;
import javax.xml.bind.annotation.XmlElement;
import javax.xml.bind.annotation.XmlRootElement;
import org.opengis.util.FactoryException;
import org.opengis.metadata.extent.Extent;
import org.opengis.referencing.crs.CoordinateReferenceSystem;
import org.opengis.referencing.operation.CoordinateOperation;
import org.opengis.referencing.operation.ConcatenatedOperation;
import org.opengis.referencing.operation.Transformation;
import org.opengis.referencing.operation.MathTransform;
import org.opengis.referencing.operation.MathTransformFactory;
import org.apache.sis.internal.referencing.PositionalAccuracyConstant;
import org.apache.sis.internal.system.DefaultFactories;
import org.apache.sis.internal.util.UnmodifiableArrayList;
import org.apache.sis.util.ComparisonMode;
import org.apache.sis.util.ArgumentChecks;
import org.apache.sis.util.resources.Errors;
import org.apache.sis.io.wkt.Formatter;

import static org.apache.sis.util.Utilities.deepEquals;

// Branch-dependent imports
import org.apache.sis.internal.jdk7.Objects;
import org.opengis.referencing.operation.SingleOperation;


/**
 * An ordered sequence of two or more single coordinate operations. The sequence of operations is constrained
 * by the requirement that the source coordinate reference system of step (<var>n</var>+1) must be the same as
 * the target coordinate reference system of step (<var>n</var>). The source coordinate reference system of the
 * first step and the target coordinate reference system of the last step are the source and target coordinate
 * reference system associated with the concatenated operation.
 *
 * @author  Martin Desruisseaux (IRD, Geomatys)
 * @since   0.6
 * @version 0.7
 * @module
 */
@XmlType(name = "ConcatenatedOperationType")
@XmlRootElement(name = "ConcatenatedOperation")
final class DefaultConcatenatedOperation extends AbstractCoordinateOperation implements ConcatenatedOperation {
    /**
     * Serial number for inter-operability with different versions.
     */
    private static final long serialVersionUID = 4199619838029045700L;

    /**
     * The sequence of operations.
     *
     * <p><b>Consider this field as final!</b>
     * This field is modified only at unmarshalling time by {@link #setSteps(CoordinateOperation[])}</p>
     */
    private List<SingleOperation> operations;

    /**
     * Constructs a concatenated operation from a set of properties and a
     * {@linkplain MathTransformFactory math transform factory}.
     * The properties given in argument follow the same rules than for the
     * {@linkplain AbstractCoordinateOperation#AbstractCoordinateOperation(Map, CoordinateReferenceSystem,
     * CoordinateReferenceSystem, CoordinateReferenceSystem, MathTransform) super-class constructor}.
     * The following table is a reminder of main (not all) properties:
     *
     * <table class="sis">
     *   <caption>Recognized properties (non exhaustive list)</caption>
     *   <tr>
     *     <th>Property name</th>
     *     <th>Value type</th>
     *     <th>Returned by</th>
     *   </tr>
     *   <tr>
     *     <td>{@value org.opengis.referencing.IdentifiedObject#NAME_KEY}</td>
     *     <td>{@link org.opengis.metadata.Identifier} or {@link String}</td>
     *     <td>{@link #getName()}</td>
     *   </tr>
     *   <tr>
     *     <td>{@value org.opengis.referencing.IdentifiedObject#IDENTIFIERS_KEY}</td>
     *     <td>{@link org.opengis.metadata.Identifier} (optionally as array)</td>
     *     <td>{@link #getIdentifiers()}</td>
     *   </tr>
     * </table>
     *
     * @param  properties The properties to be given to the identified object.
     * @param  operations The sequence of operations. Shall contains at least two operations.
     * @param  mtFactory  The math transform factory to use for math transforms concatenation.
     * @throws FactoryException if the factory can not concatenate the math transforms.
     */
    public DefaultConcatenatedOperation(final Map<String,?> properties, CoordinateOperation[] operations,
            final MathTransformFactory mtFactory) throws FactoryException
    {
        super(properties);
        ArgumentChecks.ensureNonNull("operations", operations);
        final List<CoordinateOperation> flattened = new ArrayList<CoordinateOperation>(operations.length);
        initialize(properties, operations, flattened, mtFactory,
                (coordinateOperationAccuracy == null), (domainOfValidity == null));
        if (flattened.size() < 2) {
            throw new IllegalArgumentException(Errors.getResources(properties).getString(
                    Errors.Keys.TooFewOccurrences_2, 2, CoordinateOperation.class));
        }
        // The array is of kind CoordinateOperation[] on GeoAPI 4.0-M03,
        // but we have to restrict to SingleOperation[] on GeoAPI 3.x.
        operations      = flattened.toArray(new SingleOperation[flattened.size()]);
        this.operations = UnmodifiableArrayList.wrap((SingleOperation[]) operations);
        this.sourceCRS  = operations[0].getSourceCRS();
        this.targetCRS  = operations[operations.length - 1].getTargetCRS();
        checkDimensions(properties);
    }

    /**
     * Performs the part of {@code DefaultConcatenatedOperations} construction that requires an iteration over
     * the sequence of coordinate operations. This method performs the following processing:
     *
     * <ul>
     *   <li>Verify the validity of the {@code operations} argument.</li>
     *   <li>Add the single operations in the {@code flattened} array.</li>
     *   <li>Set the {@link #transform} field to the concatenated transform.</li>
     *   <li>Set the {@link #coordinateOperationAccuracy} field, but only if {@code setAccuracy} is {@code true}.</li>
     * </ul>
     *
     * This method invokes itself recursively if there is nested {@code ConcatenatedOperation} instances
     * in the given list. This should not happen according ISO 19111 standard, but we try to be safe.
     *
     * <div class="section">How coordinate operation accuracy is determined</div>
     * If {@code setAccuracy} is {@code true}, then this method copies accuracy information found in the single
     * {@link Transformation} instance. This method ignores instances of other kinds for the following reason:
     * some {@link Conversion} instances declare an accuracy, which is typically close to zero. If a concatenated
     * operation contains such conversion together with a transformation with unknown accuracy, then we do not want
     * to declare "0 meter" as the concatenated operation accuracy; it would be a false information.
     * An other reason is that a concatenated operation typically contains an arbitrary amount of conversions,
     * but only one transformation. So considering only transformations usually means to pickup only one operation
     * in the given {@code operations} list, which make things clearer.
     *
     * <div class="note"><b>Note:</b>
     * according ISO 19111, the accuracy attribute is allowed only for transformations. However this restriction
     * is not enforced everywhere. For example the EPSG database declares an accuracy of 0 meter for conversions,
     * which is conceptually exact. In this class we are departing from strict interpretation of the specification
     * since we are adding accuracy informations to a concatenated operation. This departure should be considered
     * as a convenience feature only; accuracies are really relevant in transformations only.</div>
     *
     * @param  properties  The properties specified at construction time, or {@code null} if unknown.
     * @param  operations  The operations to concatenate.
     * @param  flattened   The destination list in which to add the {@code SingleOperation} instances.
     * @param  mtFactory   The math transform factory to use, or {@code null} for not performing concatenation.
     * @param  setAccuracy {@code true} for setting the {@link #coordinateOperationAccuracy} field.
     * @param  setDomain   {@code true} for setting the {@link #domainOfValidity} field.
     * @throws FactoryException if the factory can not concatenate the math transforms.
     */
    private void initialize(final Map<String,?>             properties,
                            final CoordinateOperation[]     operations,
                            final List<CoordinateOperation> flattened,
                            final MathTransformFactory      mtFactory,
                            boolean                         setAccuracy,
                            boolean                         setDomain)
            throws FactoryException
    {
        CoordinateReferenceSystem previous = null;
        for (int i=0; i<operations.length; i++) {
            final CoordinateOperation op = operations[i];
            ArgumentChecks.ensureNonNullElement("operations", i, op);
            /*
             * Verify consistency of user argument: for each coordinate operation, the number of dimensions of the
             * source CRS shall be equals to the number of dimensions of the target CRS in the previous operation.
             */
            if (previous != null) {
                final CoordinateReferenceSystem next = op.getSourceCRS();
                if (next != null) {
                    final int dim1 = previous.getCoordinateSystem().getDimension();
                    final int dim2 = next.getCoordinateSystem().getDimension();
                    if (dim1 != dim2) {
                        throw new IllegalArgumentException(Errors.getResources(properties).getString(
                                Errors.Keys.MismatchedDimension_3, "operations[" + i + "].sourceCRS", dim1, dim2));
                    }
                }
            }
            previous = op.getTargetCRS();   // For next iteration cycle.
            /*
             * Now that we have verified the CRS dimensions, we should be able to concatenate the transforms.
             * If an operation is a nested ConcatenatedOperation (not allowed by ISO 19111, but we try to be
             * safe), we will first try to use the ConcatenatedOperation.transform as a whole.  Only if that
             * concatenated operation does not provide a transform we will concatenate its components.  Note
             * however that we traverse nested concatenated operations unconditionally at least for checking
             * its consistency.
             */
            MathTransform step = op.getMathTransform();
            if (op instanceof ConcatenatedOperation) {
                final List<? extends CoordinateOperation> children = ((ConcatenatedOperation) op).getOperations();
                @SuppressWarnings("SuspiciousToArrayCall")
                final CoordinateOperation[] asArray = children.toArray(new CoordinateOperation[children.size()]);
                initialize(properties, asArray, flattened, (step == null) ? mtFactory : null, setAccuracy, setDomain);
            } else {
                flattened.add(op);
            }
            if (mtFactory != null) {
                transform = (transform != null) ? mtFactory.createConcatenatedTransform(transform, step) : step;
            }
            /*
             * Optionally copy the coordinate operation accuracy from the transformation (or from a concatenated
             * operation on the assumption that its accuracy was computed by the same algorithm than this method).
             * See javadoc for a rational about why we take only transformations in account. If more than one
             * transformation is found, clear the collection and abandon the attempt to set the accuracy information.
             * Instead the user will get a better result by invoking PositionalAccuracyConstant.getLinearAccuracy(…)
             * since that method conservatively computes the sum of all linear accuracy.
             */
            if (setAccuracy && (op instanceof Transformation || op instanceof ConcatenatedOperation)
                    && (PositionalAccuracyConstant.getLinearAccuracy(op) != 0))
            {
                if (coordinateOperationAccuracy == null) {
                    coordinateOperationAccuracy = op.getCoordinateOperationAccuracy();
                } else {
                    coordinateOperationAccuracy = null;
                    setAccuracy = false;
                }
            }
            /*
             * Optionally copy the domain of validity, provided that it is the same for all component.
             * Current implementation does not try to compute the intersection of all components.
             */
            if (setDomain) {
                final Extent domain = op.getDomainOfValidity();
                if (domain != null) {
                    if (domainOfValidity == null) {
                        domainOfValidity = domain;
                    } else if (!domain.equals(domainOfValidity)) {
                        domainOfValidity = null;
                        setDomain = false;
                    }
                }
            }
        }
    }

    /**
     * Creates a new coordinate operation with the same values than the specified one.
     * This copy constructor provides a way to convert an arbitrary implementation into a SIS one
     * or a user-defined one (as a subclass), usually in order to leverage some implementation-specific API.
     *
     * <p>This constructor performs a shallow copy, i.e. the properties are not cloned.</p>
     *
     * @param operation The coordinate operation to copy.
     *
     * @see #castOrCopy(ConcatenatedOperation)
     */
    protected DefaultConcatenatedOperation(final ConcatenatedOperation operation) {
        super(operation);
        operations = operation.getOperations();
    }

    /**
     * Returns a SIS coordinate operation implementation with the values of the given arbitrary implementation.
     * If the given object is already an instance of {@code DefaultConcatenatedOperation}, then it is returned
     * unchanged. Otherwise a new {@code DefaultConcatenatedOperation} instance is created using the
     * {@linkplain #DefaultConcatenatedOperation(ConcatenatedOperation) copy constructor} and returned.
     * Note that this is a <cite>shallow</cite> copy operation, since the other properties contained in the given
     * object are not recursively copied.
     *
     * @param  object The object to get as a SIS implementation, or {@code null} if none.
     * @return A SIS implementation containing the values of the given object (may be the
     *         given object itself), or {@code null} if the argument was null.
     */
    public static DefaultConcatenatedOperation castOrCopy(final ConcatenatedOperation object) {
        return (object == null) || (object instanceof DefaultConcatenatedOperation)
                ? (DefaultConcatenatedOperation) object : new DefaultConcatenatedOperation(object);
    }

    /**
     * Returns the GeoAPI interface implemented by this class.
     * The SIS implementation returns {@code ConcatenatedOperation.class}.
     *
     * <div class="note"><b>Note for implementors:</b>
     * Subclasses usually do not need to override this method since GeoAPI does not define {@code ConcatenatedOperation}
     * sub-interface. Overriding possibility is left mostly for implementors who wish to extend GeoAPI with their
     * own set of interfaces.</div>
     *
     * @return {@code ConcatenatedOperation.class} or a user-defined sub-interface.
     */
    @Override
    public Class<? extends ConcatenatedOperation> getInterface() {
        return ConcatenatedOperation.class;
    }

    /**
     * Returns the sequence of operations.
     *
     * <div class="warning"><b>Upcoming API change</b><br>
     * This method is conformant to ISO 19111:2003. But the ISO 19111:2007 revision changed the element type
     * from {@code SingleOperation} to {@link CoordinateOperation}. This change may be applied in GeoAPI 4.0.
     * This is necessary for supporting usage of {@code PassThroughOperation} with {@link ConcatenatedOperation}.
     * </div>
     *
     * @return The sequence of operations.
     */
    @Override
    @SuppressWarnings("ReturnOfCollectionOrArrayField")
    public List<SingleOperation> getOperations() {
        return operations;
    }

    /**
     * Compares this concatenated operation with the specified object for equality. If the {@code mode} argument
     * is {@link ComparisonMode#STRICT} or {@link ComparisonMode#BY_CONTRACT BY_CONTRACT}, then all available
     * properties are compared including the {@linkplain #getDomainOfValidity() domain of validity} and the
     * {@linkplain #getScope() scope}.
     *
     * @return {@inheritDoc}
     */
    @Override
    public boolean equals(final Object object, final ComparisonMode mode) {
        if (object == this) {
            return true; // Slight optimization.
        }
        if (super.equals(object, mode)) {
            if (mode == ComparisonMode.STRICT) {
                return Objects.equals(operations, ((DefaultConcatenatedOperation) object).operations);
            } else {
                return deepEquals(getOperations(), ((ConcatenatedOperation) object).getOperations(), mode);
            }
        }
        return false;
    }

    /**
     * {@inheritDoc}
     *
     * @return {@inheritDoc}
     */
    @Override
    protected long computeHashCode() {
        return super.computeHashCode() + 37 * Objects.hashCode(operations);
    }

    /**
     * Formats this coordinate operation in pseudo-WKT. This is specific to Apache SIS since
     * there is no concatenated operation in the Well Known Text (WKT) version 2 format.
     *
     * @param  formatter The formatter to use.
     * @return {@code "ConcatenatedOperation"}.
     */
    @Override
    protected String formatTo(final Formatter formatter) {
        super.formatTo(formatter);
        for (final CoordinateOperation component : operations) {
            formatter.newLine();
            formatter.append(castOrCopy(component));
        }
        formatter.setInvalidWKT(this, null);
        return "ConcatenatedOperation";
    }




    //////////////////////////////////////////////////////////////////////////////////////////////////
    ////////                                                                                  ////////
    ////////                               XML support with JAXB                              ////////
    ////////                                                                                  ////////
    ////////        The following methods are invoked by JAXB using reflection (even if       ////////
    ////////        they are private) or are helpers for other methods invoked by JAXB.       ////////
    ////////        Those methods can be safely removed if Geographic Markup Language         ////////
    ////////        (GML) support is not needed.                                              ////////
    ////////                                                                                  ////////
    //////////////////////////////////////////////////////////////////////////////////////////////////

    /**
     * Constructs a new object in which every attributes are set to a null value.
     * <strong>This is not a valid object.</strong> This constructor is strictly
     * reserved to JAXB, which will assign values to the fields using reflexion.
     */
    private DefaultConcatenatedOperation() {
        operations = Collections.emptyList();
    }

    /**
     * Returns the operations to marshal. We use this private methods instead than annotating
     * {@link #getOperations()} in order to force JAXB to invoke the setter method on unmarshalling.
     */
    @SuppressWarnings("SuspiciousToArrayCall")
    @XmlElement(name = "coordOperation", required = true)
    private CoordinateOperation[] getSteps() {
        final List<? extends CoordinateOperation> operations = getOperations();
        return (operations != null) ? operations.toArray(new CoordinateOperation[operations.size()]) : null;
    }

    /**
     * Invoked by JAXB for setting the operations.
     */
    private void setSteps(final CoordinateOperation[] steps) throws FactoryException {
        final List<CoordinateOperation> flattened = new ArrayList<CoordinateOperation>(steps.length);
<<<<<<< HEAD
        initialize(null, steps, flattened, DefaultFactories.forBuildin(MathTransformFactory.class), coordinateOperationAccuracy == null);
        operations = UnmodifiableArrayList.wrap(flattened.toArray(new SingleOperation[flattened.size()]));
=======
        initialize(null, steps, flattened, DefaultFactories.forBuildin(MathTransformFactory.class),
                (coordinateOperationAccuracy == null), (domainOfValidity == null));
        operations = UnmodifiableArrayList.wrap(flattened.toArray(new CoordinateOperation[flattened.size()]));
>>>>>>> ab02d3a7
    }
}<|MERGE_RESOLUTION|>--- conflicted
+++ resolved
@@ -406,13 +406,8 @@
      */
     private void setSteps(final CoordinateOperation[] steps) throws FactoryException {
         final List<CoordinateOperation> flattened = new ArrayList<CoordinateOperation>(steps.length);
-<<<<<<< HEAD
-        initialize(null, steps, flattened, DefaultFactories.forBuildin(MathTransformFactory.class), coordinateOperationAccuracy == null);
-        operations = UnmodifiableArrayList.wrap(flattened.toArray(new SingleOperation[flattened.size()]));
-=======
         initialize(null, steps, flattened, DefaultFactories.forBuildin(MathTransformFactory.class),
                 (coordinateOperationAccuracy == null), (domainOfValidity == null));
-        operations = UnmodifiableArrayList.wrap(flattened.toArray(new CoordinateOperation[flattened.size()]));
->>>>>>> ab02d3a7
+        operations = UnmodifiableArrayList.wrap(flattened.toArray(new SingleOperation[flattened.size()]));
     }
 }