--- conflicted
+++ resolved
@@ -339,7 +339,8 @@
                 throws ParameterNotFoundException, ClassCastException
         {
             final ParameterDescriptorGroup parameters = projection.getParameters();
-            final EnumMap<ParameterRole, ParameterDescriptor<Double>> roles = new EnumMap<>(ParameterRole.class);
+            final EnumMap<ParameterRole, ParameterDescriptor<Double>> roles =
+                    new EnumMap<ParameterRole, ParameterDescriptor<Double>>(ParameterRole.class);
             for (final ParameterRole role : values()) {
                 if (role.name != null) {
                     final GeneralParameterDescriptor p = parameters.descriptor(role.name);
@@ -639,15 +640,11 @@
      * not for displaying the {@linkplain #getContextualParameters() contextual parameters}. Since displaying
      * the kernel parameter values is for debugging purpose only, it is not worth to cache this descriptor.</p>
      */
-<<<<<<< HEAD
-    private static ParameterDescriptorGroup filter(final ParameterDescriptorGroup descriptor) {
-        final List<GeneralParameterDescriptor> filtered = new ArrayList<GeneralParameterDescriptor>(5);
-=======
     @Debug
     final ParameterValueGroup getParameterValues(final String[] nonLinearParameters) {
         ParameterDescriptorGroup descriptor = getParameterDescriptors();
-        final List<GeneralParameterDescriptor> filtered = new ArrayList<>(nonLinearParameters.length);
->>>>>>> 606545c5
+        final List<GeneralParameterDescriptor> filtered =
+                new ArrayList<GeneralParameterDescriptor>(nonLinearParameters.length);
         for (final GeneralParameterDescriptor p : descriptor.descriptors()) {
             for (final String name : nonLinearParameters) {
                 if (IdentifiedObjects.isHeuristicMatchForName(p, name)) {
@@ -667,10 +664,12 @@
         for (final GeneralParameterDescriptor desc : filtered) {
             final String name = desc.getName().getCode();
             final ParameterValue<?> p = values.parameter(name);
-            switch (name) {
-                case Constants.SEMI_MAJOR: p.setValue(1.0); break;
-                case Constants.SEMI_MINOR: p.setValue(sqrt(1 - excentricitySquared)); break;
-                default: p.setValue(context.parameter(name).getValue());
+            if (name.equals(Constants.SEMI_MAJOR)) {
+                p.setValue(1.0);
+            } else if (name.equals(Constants.SEMI_MINOR)) {
+                p.setValue(sqrt(1 - excentricitySquared));
+            } else {
+                p.setValue(context.parameter(name).getValue());
             }
         }
         return values;
