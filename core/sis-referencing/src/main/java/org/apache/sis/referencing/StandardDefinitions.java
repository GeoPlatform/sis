/*
 * Licensed to the Apache Software Foundation (ASF) under one or more
 * contributor license agreements.  See the NOTICE file distributed with
 * this work for additional information regarding copyright ownership.
 * The ASF licenses this file to You under the Apache License, Version 2.0
 * (the "License"); you may not use this file except in compliance with
 * the License.  You may obtain a copy of the License at
 *
 *     http://www.apache.org/licenses/LICENSE-2.0
 *
 * Unless required by applicable law or agreed to in writing, software
 * distributed under the License is distributed on an "AS IS" BASIS,
 * WITHOUT WARRANTIES OR CONDITIONS OF ANY KIND, either express or implied.
 * See the License for the specific language governing permissions and
 * limitations under the License.
 */
package org.apache.sis.referencing;

import java.util.Map;
import java.util.HashMap;
import javax.measure.unit.SI;
import javax.measure.unit.Unit;
import javax.measure.unit.NonSI;
import javax.measure.quantity.Length;
import org.opengis.referencing.datum.Ellipsoid;
import org.opengis.referencing.datum.PrimeMeridian;
import org.opengis.referencing.datum.GeodeticDatum;
import org.opengis.referencing.datum.VerticalDatum;
import org.opengis.referencing.datum.VerticalDatumType;
import org.opengis.referencing.cs.RangeMeaning;
import org.opengis.referencing.cs.AxisDirection;
import org.opengis.referencing.cs.CoordinateSystem;
import org.opengis.referencing.cs.CoordinateSystemAxis;
import org.opengis.referencing.cs.EllipsoidalCS;
import org.opengis.referencing.crs.GeographicCRS;
import org.opengis.referencing.crs.VerticalCRS;
import org.apache.sis.metadata.iso.extent.Extents;
import org.apache.sis.metadata.iso.citation.Citations;
import org.apache.sis.referencing.datum.DefaultEllipsoid;
import org.apache.sis.referencing.datum.DefaultPrimeMeridian;
import org.apache.sis.referencing.datum.DefaultGeodeticDatum;
import org.apache.sis.referencing.datum.DefaultVerticalDatum;
import org.apache.sis.referencing.cs.DefaultVerticalCS;
import org.apache.sis.referencing.cs.DefaultCartesianCS;
import org.apache.sis.referencing.cs.DefaultEllipsoidalCS;
import org.apache.sis.referencing.cs.DefaultCoordinateSystemAxis;
import org.apache.sis.referencing.crs.DefaultGeographicCRS;
import org.apache.sis.referencing.crs.DefaultVerticalCRS;
import org.apache.sis.measure.Longitude;
import org.apache.sis.measure.Latitude;

import static org.opengis.referencing.IdentifiedObject.NAME_KEY;
import static org.opengis.referencing.IdentifiedObject.ALIAS_KEY;
import static org.opengis.referencing.IdentifiedObject.IDENTIFIERS_KEY;
import static org.opengis.referencing.datum.Datum.DOMAIN_OF_VALIDITY_KEY;
import static org.apache.sis.internal.metadata.ReferencingServices.AUTHALIC_RADIUS;


/**
 * Definitions of referencing objects identified by the {@link CommonCRS} enumeration values.
 * This class is used only as a fallback if the objects can not be fetched from the EPSG database.
 *
 * @author  Martin Desruisseaux (Geomatys)
 * @since   0.4 (derived from geotk-1.2)
 * @version 0.4
 * @module
 */
final class StandardDefinitions {
    /**
     * The EPSG code for Greenwich meridian.
     */
    static final String GREENWICH = "8901";

    /**
     * Do not allow instantiation of this class.
     */
    private StandardDefinitions() {
    }

    /**
     * Returns a map of properties for the given EPSG code, name and alias.
     *
     * @param  code  The EPSG code.
     * @param  name  The object name.
     * @param  alias The alias, or {@code null} if none.
     * @param  world {@code true} if the properties shall have an entry for the domain of validity.
     * @return The map of properties to give to constructors or factory methods.
     */
<<<<<<< HEAD
    private static Map<String,Object> properties(final short code, final String name, final String alias) {
        final Map<String,Object> map = new HashMap<String,Object>(8);
=======
    private static Map<String,Object> properties(final short code, final String name, final String alias, final boolean world) {
        final Map<String,Object> map = new HashMap<>(8);
>>>>>>> fee315e9
        map.put(IDENTIFIERS_KEY, new NamedIdentifier(Citations.EPSG, String.valueOf(code)));
        map.put(NAME_KEY, new NamedIdentifier(Citations.EPSG, name));
        map.put(ALIAS_KEY, alias); // May be null, which is okay.
        if (world) {
            map.put(DOMAIN_OF_VALIDITY_KEY, Extents.WORLD);
        }
        return map;
    }

    /**
     * Creates a geodetic CRS from hard-coded values for the given code.
     *
     * @param  code  The EPSG code.
     * @param  datum The geodetic datum.
     * @param  cs    The coordinate system.
     * @return The geographic CRS for the given code.
     */
    static GeographicCRS createGeographicCRS(final short code, final GeodeticDatum datum, final EllipsoidalCS cs) {
        final String name;
        String alias = null;
        boolean world = false;
        switch (code) {
            case 4326: name = "WGS 84"; world = true; break;
            case 4322: name = "WGS 72"; world = true; break;
            case 4258: name = "ETRS89"; alias = "ETRS89-GRS80"; break;
            case 4269: name = "NAD83";  break;
            case 4267: name = "NAD27";  break;
            case 4230: name = "ED50";   break;
            case 4047: name = "Unspecified datum based upon the GRS 1980 Authalic Sphere"; world = true; break;
            default:   throw new AssertionError(code);
        }
        return new DefaultGeographicCRS(properties(code, name, alias, world), datum, cs);
    }

    /**
     * Creates a geodetic datum from hard-coded values for the given code.
     *
     * @param  code      The EPSG code.
     * @param  ellipsoid The datum ellipsoid.
     * @param  meridian  The datum prime meridian.
     * @return The geodetic datum for the given code.
     */
    static GeodeticDatum createGeodeticDatum(final short code, final Ellipsoid ellipsoid, final PrimeMeridian meridian) {
        final String name;
        final String alias;
        boolean world = false;
        switch (code) {
            case 6326: name = "World Geodetic System 1984";                        alias = "WGS 84"; world = true; break;
            case 6322: name = "World Geodetic System 1972";                        alias = "WGS 72"; world = true; break;
            case 6258: name = "European Terrestrial Reference System 1989";        alias = "ETRS89";               break;
            case 6269: name = "North American Datum 1983";                         alias = "NAD83";                break;
            case 6267: name = "North American Datum 1927";                         alias = "NAD27";                break;
            case 6230: name = "European Datum 1950";                               alias = "ED50";                 break;
            case 6047: name = "Not specified (based on GRS 1980 Authalic Sphere)"; alias = null;     world = true; break;
            default:   throw new AssertionError(code);
        }
        return new DefaultGeodeticDatum(properties(code, name, alias, world), ellipsoid, meridian);
    }

    /**
     * Creates an ellipsoid from hard-coded values for the given code.
     *
     * @param  code The EPSG code.
     * @return The ellipsoid for the given code.
     */
    static Ellipsoid createEllipsoid(final short code) {
        String  name;          // No default value
        String  alias          = null;
        double  semiMajorAxis; // No default value
        double  other;         // No default value
        boolean ivfDefinitive  = true;
        Unit<Length> unit      = SI.METRE;
        switch (code) {
            case 7030: name  = "WGS 84";                   alias = "WGS84";        semiMajorAxis = 6378137.0; other = 298.257223563; break;
            case 7043: name  = "WGS 72";                   alias = "NWL 10D";      semiMajorAxis = 6378135.0; other = 298.26;        break;
            case 7019: alias = "International 1979";       name  = "GRS 1980";     semiMajorAxis = 6378137.0; other = 298.257222101; break;
            case 7022: name  = "International 1924";       alias = "Hayford 1909"; semiMajorAxis = 6378388.0; other = 297.0;         break;
            case 7008: name  = "Clarke 1866";              ivfDefinitive = false;  semiMajorAxis = 6378206.4; other = 6356583.8;     break;
            case 7048: name  = "GRS 1980 Authalic Sphere"; ivfDefinitive = false;  semiMajorAxis = other = AUTHALIC_RADIUS;          break;
            default:   throw new AssertionError(code);
        }
        final Map<String,Object> map = properties(code, name, alias, false);
        if (ivfDefinitive) {
            return DefaultEllipsoid.createFlattenedSphere(map, semiMajorAxis, other, unit);
        } else {
            return DefaultEllipsoid.createEllipsoid(map, semiMajorAxis, other, unit);
        }
    }

    /**
     * Creates the Greenwich prime meridian. This is the only prime meridian supported by SIS convenience shortcuts.
     * If an other prime meridian is desired, the EPSG database shall be used.
     */
    static PrimeMeridian primeMeridian() {
        final Map<String,Object> properties = new HashMap<String,Object>(4);
        properties.put(NAME_KEY, new NamedIdentifier(Citations.EPSG, "Greenwich")); // Name is fixed by ISO 19111.
        properties.put(IDENTIFIERS_KEY, new NamedIdentifier(Citations.EPSG, GREENWICH));
        return new DefaultPrimeMeridian(properties, 0, NonSI.DEGREE_ANGLE);
    }

    /**
     * Creates a vertical CRS from hard-coded values for the given code.
     *
     * @param  code  The EPSG code.
     * @param  datum The vertical datum.
     * @return The vertical CRS for the given code.
     */
    static VerticalCRS createVerticalCRS(final short code, final VerticalDatum datum) {
        final String name, alias, cs;
        final short c, axis;
        switch (code) {
            case 5714: name = "MSL height"; alias = "mean sea level height"; cs = "Vertical CS. Axis: height (H)."; c = 6499; axis = 114; break;
            case 5715: name = "MSL depth";  alias = "mean sea level depth";  cs = "Vertical CS. Axis: depth (D).";  c = 6498; axis = 113; break;
            default:   throw new AssertionError(code);
        }
        return new DefaultVerticalCRS(properties(code, name, alias, true), datum,
                new DefaultVerticalCS(properties(c, cs, null, false), createAxis(axis)));
    }

    /**
     * Creates a vertical datum from hard-coded values for the given code.
     *
     * @param  code The EPSG code.
     * @return The vertical datum for the given code.
     */
    static VerticalDatum createVerticalDatum(final short code) {
        final String name;
        final String alias;
        switch (code) {
            case 5100: name = "Mean Sea Level"; alias = "MSL"; break;
            default:   throw new AssertionError(code);
        }
        return new DefaultVerticalDatum(properties(code, name, alias, true), VerticalDatumType.GEOIDAL);
    }

    /**
     * Creates a coordinate system from hard-coded values for the given code.
     * The coordinate system names used by this method contains only the first
     * part of the names declared in the EPSG database.
     *
     * @param  code The EPSG code.
     * @return The coordinate system for the given code.
     */
    @SuppressWarnings("fallthrough")
    static CoordinateSystem createCoordinateSystem(final short code) {
        final String name;
        final int dim;  // Number of dimension.
        short axisCode; // Code of first axis + dim (or code after the last axis).
        boolean isCartesian = false;
        switch (code) {
            case 6422: name = "Ellipsoidal 2D"; dim = 2; axisCode = 108; break;
            case 6423: name = "Ellipsoidal 3D"; dim = 3; axisCode = 111; break;
            case 6500: name = "Earth centred";  dim = 3; axisCode = 118; isCartesian = true; break;
            default:   throw new AssertionError(code);
        }
        final Map<String,?> properties = properties(code, name, null, false);
        CoordinateSystemAxis xAxis = null, yAxis = null, zAxis = null;
        switch (dim) {
            default: throw new AssertionError(dim);
            case 3:  zAxis = createAxis(--axisCode);
            case 2:  yAxis = createAxis(--axisCode);
            case 1:  xAxis = createAxis(--axisCode);
            case 0:  break;
        }
        if (isCartesian) {
            return new DefaultCartesianCS(properties, xAxis, yAxis, zAxis);
        }
        if (zAxis != null) {
            return new DefaultEllipsoidalCS(properties, xAxis, yAxis, zAxis);
        } else {
            return new DefaultEllipsoidalCS(properties, xAxis, yAxis);
        }
    }

    /**
     * Creates an axis from hard-coded values for the given code.
     *
     * @param  code The EPSG code.
     * @return The coordinate system axis for the given code.
     */
    static CoordinateSystemAxis createAxis(final short code) {
        final String name, abrv;
        Unit<?> unit = SI.METRE;
        double min = Double.NEGATIVE_INFINITY;
        double max = Double.POSITIVE_INFINITY;
        RangeMeaning rm = null;
        final AxisDirection dir;
        switch (code) {
            case 108:  // Used in Ellipsoidal 3D.
            case 106:  name = "Geodetic latitude";
                       abrv = "φ";
                       unit = NonSI.DEGREE_ANGLE;
                       dir  = AxisDirection.NORTH;
                       min  = Latitude.MIN_VALUE;
                       max  = Latitude.MAX_VALUE;
                       rm   = RangeMeaning.EXACT;
                       break;
            case 109:  // Used in Ellipsoidal 3D.
            case 107:  name = "Geodetic longitude";
                       abrv = "λ";
                       unit = NonSI.DEGREE_ANGLE;
                       dir  = AxisDirection.EAST;
                       min  = Longitude.MIN_VALUE;
                       max  = Longitude.MAX_VALUE;
                       rm   = RangeMeaning.WRAPAROUND;
                       break;
            case 110:  name = "Ellipsoidal height";
                       abrv = "h";
                       dir  = AxisDirection.UP;
                       break;
            case 114:  name = "Gravity-related height";
                       abrv = "H";
                       dir  = AxisDirection.UP;
                       break;
            case 113:  name = "Depth";
                       abrv = "D";
                       dir  = AxisDirection.DOWN;
                       break;
            case 115:  name = "Geocentric X";
                       abrv = "X";
                       dir  = AxisDirection.GEOCENTRIC_X;
                       break;
            case 116:  name = "Geocentric Y";
                       abrv = "Y";
                       dir  = AxisDirection.GEOCENTRIC_Y;
                       break;
            case 117:  name = "Geocentric Z";
                       abrv = "Z";
                       dir  = AxisDirection.GEOCENTRIC_Z;
                       break;
            default:   throw new AssertionError(code);
        }
        return new DefaultCoordinateSystemAxis(properties(code, name, null, false), abrv, dir, unit, min, max, rm);
    }
}<|MERGE_RESOLUTION|>--- conflicted
+++ resolved
@@ -86,13 +86,8 @@
      * @param  world {@code true} if the properties shall have an entry for the domain of validity.
      * @return The map of properties to give to constructors or factory methods.
      */
-<<<<<<< HEAD
-    private static Map<String,Object> properties(final short code, final String name, final String alias) {
+    private static Map<String,Object> properties(final short code, final String name, final String alias, final boolean world) {
         final Map<String,Object> map = new HashMap<String,Object>(8);
-=======
-    private static Map<String,Object> properties(final short code, final String name, final String alias, final boolean world) {
-        final Map<String,Object> map = new HashMap<>(8);
->>>>>>> fee315e9
         map.put(IDENTIFIERS_KEY, new NamedIdentifier(Citations.EPSG, String.valueOf(code)));
         map.put(NAME_KEY, new NamedIdentifier(Citations.EPSG, name));
         map.put(ALIAS_KEY, alias); // May be null, which is okay.
