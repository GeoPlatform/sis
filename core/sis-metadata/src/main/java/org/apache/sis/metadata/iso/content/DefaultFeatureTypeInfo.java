/*
 * Licensed to the Apache Software Foundation (ASF) under one or more
 * contributor license agreements.  See the NOTICE file distributed with
 * this work for additional information regarding copyright ownership.
 * The ASF licenses this file to You under the Apache License, Version 2.0
 * (the "License"); you may not use this file except in compliance with
 * the License.  You may obtain a copy of the License at
 *
 *     http://www.apache.org/licenses/LICENSE-2.0
 *
 * Unless required by applicable law or agreed to in writing, software
 * distributed under the License is distributed on an "AS IS" BASIS,
 * WITHOUT WARRANTIES OR CONDITIONS OF ANY KIND, either express or implied.
 * See the License for the specific language governing permissions and
 * limitations under the License.
 */
package org.apache.sis.metadata.iso.content;

import javax.xml.bind.annotation.XmlElement;
import javax.xml.bind.annotation.XmlRootElement;
import javax.xml.bind.annotation.XmlType;
import org.opengis.util.GenericName;
import org.apache.sis.measure.ValueRange;
import org.apache.sis.metadata.iso.ISOMetadata;

import static org.apache.sis.internal.metadata.MetadataUtilities.ensurePositive;

// Branch-specific imports
import org.opengis.annotation.UML;
import static org.opengis.annotation.Obligation.OPTIONAL;
import static org.opengis.annotation.Obligation.MANDATORY;
import static org.opengis.annotation.Specification.ISO_19115;


/**
 * Information about the occurring feature type.
 *
 * <div class="warning"><b>Note on International Standard versions</b><br>
 * This class is derived from a new type defined in the ISO 19115 international standard published in 2014,
 * while GeoAPI 3.0 is based on the version published in 2003. Consequently this implementation class does
 * not yet implement a GeoAPI interface, but is expected to do so after the next GeoAPI releases.
 * When the interface will become available, all references to this implementation class in Apache SIS will
 * be replaced be references to the {@code FeatureTypeInfo} interface.
 * </div>
 *
 * <p><b>Limitations:</b></p>
 * <ul>
 *   <li>Instances of this class are not synchronized for multi-threading.
 *       Synchronization, if needed, is caller's responsibility.</li>
 *   <li>Serialized objects of this class are not guaranteed to be compatible with future Apache SIS releases.
 *       Serialization support is appropriate for short term storage or RMI between applications running the
 *       same version of Apache SIS. For long term storage, use {@link org.apache.sis.xml.XML} instead.</li>
 * </ul>
 *
 * @author  Rémi Maréchal (Geomatys)
 * @author  Martin Desruisseaux (Geomatys)
 * @since   0.5
 * @version 0.5
 * @module
 */
@XmlType(name = "MD_FeatureTypeInfo", propOrder = {
    "featureTypeName",
    "featureInstanceCount"
})
@XmlRootElement(name = "MD_FeatureTypeInfo")
@UML(identifier="MD_FeatureTypeInfo", specification=ISO_19115)
public class DefaultFeatureTypeInfo extends ISOMetadata {
    /**
     * Serial number for compatibility with different versions.
     */
    private static final long serialVersionUID = -4103901642915981422L;

    /**
     * Name of the feature type.
     */
    private GenericName featureTypeName;

    /**
     * Number of occurrence of feature instances for this feature types.
     */
    private Integer featureInstanceCount;

    /**
     * Constructs an initially empty feature type info.
     */
    public DefaultFeatureTypeInfo() {
    }

    /**
     * Constructs a feature type info initialized to the specified name.
     *
     * @param  featureTypeName  name of the feature type.
     */
    public DefaultFeatureTypeInfo(final GenericName featureTypeName) {
        this.featureTypeName = featureTypeName;
    }

    /**
     * Constructs a new instance initialized with the values from the specified metadata object.
     * This is a <cite>shallow</cite> copy constructor, since the other metadata contained in the
     * given object are not recursively copied.
     *
     * <div class="note"><b>Note on properties validation:</b>
     * This constructor does not verify the property values of the given metadata (e.g. whether it contains
     * unexpected negative values). This is because invalid metadata exist in practice, and verifying their
     * validity in this copy constructor is often too late. Note that this is not the only hole, as invalid
     * metadata instances can also be obtained by unmarshalling an invalid XML document.
     * </div>
     *
<<<<<<< HEAD
     * @param object The metadata to copy values from, or {@code null} if none.
=======
     * @param  object  the metadata to copy values from, or {@code null} if none.
     *
     * @see #castOrCopy(FeatureTypeInfo)
>>>>>>> 411748dc
     */
    public DefaultFeatureTypeInfo(final DefaultFeatureTypeInfo object) {
        super(object);
        if (object != null) {
            featureTypeName      = object.getFeatureTypeName();
            featureInstanceCount = object.getFeatureInstanceCount();
        }
    }

    /**
<<<<<<< HEAD
=======
     * Returns a SIS metadata implementation with the values of the given arbitrary implementation.
     * This method performs the first applicable action in the following choices:
     *
     * <ul>
     *   <li>If the given object is {@code null}, then this method returns {@code null}.</li>
     *   <li>Otherwise if the given object is already an instance of
     *       {@code DefaultFeatureTypeInfo}, then it is returned unchanged.</li>
     *   <li>Otherwise a new {@code DefaultFeatureTypeInfo} instance is created using the
     *       {@linkplain #DefaultFeatureTypeInfo(FeatureTypeInfo) copy constructor}
     *       and returned. Note that this is a <cite>shallow</cite> copy operation, since the other
     *       metadata contained in the given object are not recursively copied.</li>
     * </ul>
     *
     * @param  object  the object to get as a SIS implementation, or {@code null} if none.
     * @return a SIS implementation containing the values of the given object (may be the
     *         given object itself), or {@code null} if the argument was null.
     */
    public static DefaultFeatureTypeInfo castOrCopy(final FeatureTypeInfo object) {
        if (object == null || object instanceof DefaultFeatureTypeInfo) {
            return (DefaultFeatureTypeInfo) object;
        }
        return new DefaultFeatureTypeInfo(object);
    }

    /**
>>>>>>> 411748dc
     * Returns the name of the feature type.
     *
     * @return name of the feature type.
     *
     * @see org.apache.sis.feature.DefaultFeatureType#getName()
     */
    @XmlElement(name = "featureTypeName", required = true)
    @UML(identifier="featureTypeName", obligation=MANDATORY, specification=ISO_19115)
    public GenericName getFeatureTypeName() {
        return featureTypeName;
    }

    /**
     * Sets the name of the feature type.
     *
     * @param  newValue  the new name.
     */
    public void setFeatureTypeName(final GenericName newValue) {
        checkWritePermission();
        featureTypeName = newValue;
    }

    /**
     * Returns the number of occurrence of feature instances for this feature types, or {@code null} if none.
     *
     * @return the number of occurrence of feature instances for this feature types, or {@code null} if none.
     */
    @ValueRange(minimum = 1)
    @XmlElement(name = "featureInstanceCount")
    @UML(identifier="featureInstanceCount", obligation=OPTIONAL, specification=ISO_19115)
    public Integer getFeatureInstanceCount() {
        return featureInstanceCount;
    }

    /**
     * Sets a new number of occurrence of feature instances for this feature types.
     *
     * @param  newValue  the new number of occurrence.
     * @throws IllegalArgumentException if the given value is negative.
     */
    public void setFeatureInstanceCount(final Integer newValue) {
        checkWritePermission();
        if (ensurePositive(DefaultFeatureTypeInfo.class, "featureInstanceCount", true, newValue)) {
            featureInstanceCount = newValue;
        }
    }
}<|MERGE_RESOLUTION|>--- conflicted
+++ resolved
@@ -107,13 +107,7 @@
      * metadata instances can also be obtained by unmarshalling an invalid XML document.
      * </div>
      *
-<<<<<<< HEAD
-     * @param object The metadata to copy values from, or {@code null} if none.
-=======
      * @param  object  the metadata to copy values from, or {@code null} if none.
-     *
-     * @see #castOrCopy(FeatureTypeInfo)
->>>>>>> 411748dc
      */
     public DefaultFeatureTypeInfo(final DefaultFeatureTypeInfo object) {
         super(object);
@@ -124,34 +118,6 @@
     }
 
     /**
-<<<<<<< HEAD
-=======
-     * Returns a SIS metadata implementation with the values of the given arbitrary implementation.
-     * This method performs the first applicable action in the following choices:
-     *
-     * <ul>
-     *   <li>If the given object is {@code null}, then this method returns {@code null}.</li>
-     *   <li>Otherwise if the given object is already an instance of
-     *       {@code DefaultFeatureTypeInfo}, then it is returned unchanged.</li>
-     *   <li>Otherwise a new {@code DefaultFeatureTypeInfo} instance is created using the
-     *       {@linkplain #DefaultFeatureTypeInfo(FeatureTypeInfo) copy constructor}
-     *       and returned. Note that this is a <cite>shallow</cite> copy operation, since the other
-     *       metadata contained in the given object are not recursively copied.</li>
-     * </ul>
-     *
-     * @param  object  the object to get as a SIS implementation, or {@code null} if none.
-     * @return a SIS implementation containing the values of the given object (may be the
-     *         given object itself), or {@code null} if the argument was null.
-     */
-    public static DefaultFeatureTypeInfo castOrCopy(final FeatureTypeInfo object) {
-        if (object == null || object instanceof DefaultFeatureTypeInfo) {
-            return (DefaultFeatureTypeInfo) object;
-        }
-        return new DefaultFeatureTypeInfo(object);
-    }
-
-    /**
->>>>>>> 411748dc
      * Returns the name of the feature type.
      *
      * @return name of the feature type.
