--- conflicted
+++ resolved
@@ -129,13 +129,8 @@
         final DefaultOnlineResource r = new DefaultOnlineResource(URI.create("http://www.epsg.org"));
         r.setFunction(OnLineFunction.INFORMATION);
 
-<<<<<<< HEAD
         final DefaultResponsibleParty p = new DefaultResponsibleParty(Role.PRINCIPAL_INVESTIGATOR);
-        p.setParties(singleton(new DefaultOrganisation(OGP.getTitle(), null, null, new DefaultContact(r))));
-=======
-        final DefaultResponsibility p = new DefaultResponsibility(Role.PRINCIPAL_INVESTIGATOR, null,
-                new DefaultOrganisation(IOGP.getTitle(), null, null, new DefaultContact(r)));
->>>>>>> 21fbd49a
+        p.setParties(singleton(new DefaultOrganisation(IOGP.getTitle(), null, null, new DefaultContact(r))));
 
         final DefaultCitation c = new DefaultCitation("European Petroleum Survey Group");
         c.setAlternateTitles(singleton(new SimpleInternationalString("EPSG")));
