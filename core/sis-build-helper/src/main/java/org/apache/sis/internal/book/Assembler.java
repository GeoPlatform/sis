--- conflicted
+++ resolved
@@ -304,16 +304,9 @@
             }
             case Node.ELEMENT_NODE: {
                 final String name = node.getNodeName();
-<<<<<<< HEAD
                 /* switch (name) */ {
                     if (name.equals("xi:include")) {
-                        node = replaceByBody(((Element) node).getAttribute("href"), node);
-=======
-                switch (name) {
-                    case "xi:include": {
                         childNodes = replaceByBody(((Element) node).getAttribute("href"), node);
-                        break;
->>>>>>> aeb83fd9
                     }
                     else if (name.equals("aside") || name.equals("article")) {
                         index = false;
