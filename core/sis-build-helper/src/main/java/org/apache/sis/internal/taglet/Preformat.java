--- conflicted
+++ resolved
@@ -170,27 +170,6 @@
     }
 
     /**
-<<<<<<< HEAD
-     * Lists of Java keywords.
-     */
-    private static final Set<String> KEYWORDS =
-            Collections.unmodifiableSet(new HashSet<String>(Arrays.asList(
-        "abstract", "continue", "for",        "new",        "switch",
-        "assert",   "default",  "goto",       "package",    "synchronized",
-        "boolean",  "do",       "if",         "private",    "this",
-        "break",    "double",   "implements", "protected",  "throw",
-        "byte",     "else",     "import",     "public",     "throws",
-        "case",     "enum",     "instanceof", "return",     "transient",
-        "catch",    "extends",  "int",        "short",      "try",
-        "char",     "final",    "interface",  "static",     "void",
-        "class",    "finally",  "long",       "strictfp",   "volatile",
-        "const",    "float",    "native",     "super",      "while",
-        /* literals: */ "true", "false", "null"
-    )));
-
-    /**
-=======
->>>>>>> acde1004
      * Adds syntactic coloration for the given line.
      */
     private static void colorJava(final String line, final StringBuilder buffer) {
