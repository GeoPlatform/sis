--- conflicted
+++ resolved
@@ -19,15 +19,8 @@
 import java.util.Locale;
 import java.io.StringReader;
 import org.opengis.metadata.Metadata;
-<<<<<<< HEAD
-import org.opengis.metadata.citation.Role;
-import org.opengis.metadata.citation.OnLineFunction;
-import org.opengis.metadata.citation.OnlineResource;
-import org.opengis.metadata.citation.ResponsibleParty;
+import org.opengis.metadata.citation.*;
 import org.opengis.metadata.identification.CharacterSet;
-=======
-import org.opengis.metadata.citation.*;
->>>>>>> 69182393
 import org.apache.sis.xml.Namespaces;
 import org.apache.sis.storage.StorageConnector;
 import org.apache.sis.storage.DataStoreException;
@@ -103,23 +96,14 @@
         } finally {
             store.close();
         }
-        final Responsibility resp     = getSingleton(metadata.getContacts());
-        final Party          party    = getSingleton(resp.getParties());
-        final Contact        contact  = getSingleton(party.getContactInfo());
-        final OnlineResource resource = getSingleton(contact.getOnlineResources());
+        final ResponsibleParty resp     = getSingleton(metadata.getContacts());
+        final Contact          contact  = resp.getContactInfo();
+        final OnlineResource   resource = contact.getOnlineResource();
 
-<<<<<<< HEAD
         assertEquals(Locale.ENGLISH,              metadata.getLanguage());
         assertEquals(CharacterSet.UTF_8,          metadata.getCharacterSet());
-        assertEquals(Role.PRINCIPAL_INVESTIGATOR, party.getRole());
-        assertEquals("Apache SIS",                String.valueOf(party.getOrganisationName()));
-=======
-        assertInstanceOf("party", Organisation.class, party);
-        assertEquals(Locale.ENGLISH,              getSingleton(metadata.getLanguages()));
-        assertEquals(StandardCharsets.UTF_8,      getSingleton(metadata.getCharacterSets()));
         assertEquals(Role.PRINCIPAL_INVESTIGATOR, resp.getRole());
-        assertEquals("Apache SIS",                String.valueOf(party.getName()));
->>>>>>> 69182393
+        assertEquals("Apache SIS",                String.valueOf(resp.getOrganisationName()));
         assertEquals("http://sis.apache.org",     String.valueOf(resource.getLinkage()));
         assertEquals(OnLineFunction.INFORMATION,  resource.getFunction());
     }
