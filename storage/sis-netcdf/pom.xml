--- conflicted
+++ resolved
@@ -28,7 +28,7 @@
   <parent>
     <groupId>org.apache.sis</groupId>
     <artifactId>storage</artifactId>
-    <version>0.6-SNAPSHOT</version>
+    <version>0.6-android-SNAPSHOT</version>
   </parent>
 
 
@@ -37,11 +37,7 @@
        =========================================================== -->
   <groupId>org.apache.sis.storage</groupId>
   <artifactId>sis-netcdf</artifactId>
-<<<<<<< HEAD
   <packaging>jar</packaging>
-=======
-  <packaging>bundle</packaging>
->>>>>>> d076c117
   <name>Apache SIS NetCDF storage</name>
   <description>
   <!-- Left alignment because this description will be copied in META-INF/MANIFEST.MF
@@ -90,24 +86,6 @@
 
 
   <!-- ===========================================================
-           Build configuration
-       =========================================================== -->
-  <build>
-    <plugins>
-      <plugin>
-        <groupId>org.apache.felix</groupId>
-        <artifactId>maven-bundle-plugin</artifactId>
-        <configuration>
-          <instructions>
-            <Bundle-SymbolicName>org.apache.sis.storage.netcdf</Bundle-SymbolicName>
-          </instructions>
-        </configuration>
-      </plugin>
-    </plugins>
-  </build>
-
-
-  <!-- ===========================================================
            Dependencies
        =========================================================== -->
   <dependencies>
