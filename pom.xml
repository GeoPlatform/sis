--- conflicted
+++ resolved
@@ -412,11 +412,7 @@
     <maven.compile.source>1.6</maven.compile.source>
     <maven.compile.target>1.6</maven.compile.target>
     <sis.plugin.version>${project.version}</sis.plugin.version>
-<<<<<<< HEAD
     <geoapi.version>3.0.0</geoapi.version>
-=======
-    <geoapi.version>4.0-SNAPSHOT</geoapi.version>
->>>>>>> 3c9fde65
   </properties>
 
   <profiles>
